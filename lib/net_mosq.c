--- conflicted
+++ resolved
@@ -408,11 +408,8 @@
 int net__socket_connect_tls(struct mosquitto *mosq)
 {
 	int ret, err;
-<<<<<<< HEAD
-
-=======
+
 	ERR_clear_error();
->>>>>>> 8de5ed44
 	ret = SSL_connect(mosq->ssl);
 	if(ret != 1) {
 		err = SSL_get_error(mosq->ssl, ret);
