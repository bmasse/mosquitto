/*
Copyright (c) 2010-2020 Roger Light <roger@atchoo.org>

All rights reserved. This program and the accompanying materials
are made available under the terms of the Eclipse Public License 2.0
and Eclipse Distribution License v1.0 which accompany this distribution.

The Eclipse Public License is available at
   https://www.eclipse.org/legal/epl-2.0/
and the Eclipse Distribution License is available at
  http://www.eclipse.org/org/documents/edl-v10.php.

SPDX-License-Identifier: EPL-2.0 OR BSD-3-Clause

Contributors:
   Roger Light - initial implementation and documentation.
*/

#include "config.h"

#include <errno.h>
#ifndef WIN32
#include <sys/select.h>
#include <time.h>
#endif

#include "callbacks.h"
#include "http_client.h"
#include "mosquitto.h"
#include "mosquitto_internal.h"
#include "net_mosq.h"
#include "packet_mosq.h"
#include "socks_mosq.h"
#include "tls_mosq.h"
#include "util_mosq.h"

#if !defined(WIN32) && !defined(__SYMBIAN32__) && !defined(__QNX__)
#define HAVE_PSELECT
#endif

int mosquitto_loop(struct mosquitto *mosq, int timeout, int max_packets)
{
#ifdef HAVE_PSELECT
	struct timespec local_timeout;
#else
	struct timeval local_timeout;
#endif
	fd_set readfds, writefds;
	int fdcount;
	int rc;
	char pairbuf;
	int maxfd = 0;
	time_t now;
	time_t timeout_ms;

	if(!mosq || max_packets < 1) return MOSQ_ERR_INVAL;
#ifndef WIN32
	if(mosq->sock >= FD_SETSIZE || mosq->sockpairR >= FD_SETSIZE){
		return MOSQ_ERR_INVAL;
	}
#endif

	FD_ZERO(&readfds);
	FD_ZERO(&writefds);
	if(net__is_connected(mosq)){
		maxfd = mosq->sock;
		FD_SET(mosq->sock, &readfds);
		pthread_mutex_lock(&mosq->out_packet_mutex);
		if(mosq->out_packet){
			FD_SET(mosq->sock, &writefds);
		}
#ifdef WITH_TLS
		if(mosq->ssl){
			if(mosq->want_write){
				FD_SET(mosq->sock, &writefds);
			}
		}
#endif
		pthread_mutex_unlock(&mosq->out_packet_mutex);
	}else{
#ifdef WITH_SRV
		if(mosq->achan){
			if(mosquitto__get_state(mosq) == mosq_cs_connect_srv){
				rc = ares_fds(mosq->achan, &readfds, &writefds);
				if(rc > maxfd){
					maxfd = rc;
				}
			}else{
				return MOSQ_ERR_NO_CONN;
			}
		}
#else
		return MOSQ_ERR_NO_CONN;
#endif
	}
	if(mosq->sockpairR != INVALID_SOCKET){
		/* sockpairR is used to break out of select() before the timeout, on a
		 * call to publish() etc. */
		FD_SET(mosq->sockpairR, &readfds);
		if((int)mosq->sockpairR > maxfd){
			maxfd = mosq->sockpairR;
		}
	}

	timeout_ms = timeout;
	if(timeout_ms < 0){
		timeout_ms = 1000;
	}

	now = mosquitto_time();
	if(mosq->next_msg_out && now + timeout_ms/1000 > mosq->next_msg_out){
		timeout_ms = (mosq->next_msg_out - now)*1000;
	}

	if(timeout_ms < 0){
		/* There has been a delay somewhere which means we should have already
		 * sent a message. */
		timeout_ms = 0;
	}

	local_timeout.tv_sec = timeout_ms/1000;
#ifdef HAVE_PSELECT
	local_timeout.tv_nsec = (timeout_ms-local_timeout.tv_sec*1000)*1000000;
#else
	local_timeout.tv_usec = (timeout_ms-local_timeout.tv_sec*1000)*1000;
#endif

#ifdef HAVE_PSELECT
	fdcount = pselect(maxfd+1, &readfds, &writefds, NULL, &local_timeout, NULL);
#else
	fdcount = select(maxfd+1, &readfds, &writefds, NULL, &local_timeout);
#endif
	if(fdcount == -1){
#ifdef WIN32
		errno = WSAGetLastError();
#endif
		if(errno == EINTR){
			return MOSQ_ERR_SUCCESS;
		}else{
			return MOSQ_ERR_ERRNO;
		}
	}else{
		if(net__is_connected(mosq)){
			if(FD_ISSET(mosq->sock, &readfds)){
				rc = mosquitto_loop_read(mosq, max_packets);
				if(rc || mosq->sock == INVALID_SOCKET){
					return rc;
				}
			}
			if(mosq->sockpairR != INVALID_SOCKET && FD_ISSET(mosq->sockpairR, &readfds)){
#ifndef WIN32
				if(read(mosq->sockpairR, &pairbuf, 1) == 0){
				}
#else
				recv(mosq->sockpairR, &pairbuf, 1, 0);
#endif
				/* Fake write possible, to stimulate output write even though
				 * we didn't ask for it, because at that point the publish or
				 * other command wasn't present. */
				if(net__is_connected(mosq)){
					FD_SET(mosq->sock, &writefds);
				}
			}
			
			if(net__is_connected(mosq) && FD_ISSET(mosq->sock, &writefds)){
				rc = mosquitto_loop_write(mosq, max_packets);
				if(rc || !net__is_connected(mosq)){
					return rc;
				}
			}
		}
#ifdef WITH_SRV
		if(mosq->achan){
			ares_process(mosq->achan, &readfds, &writefds);
		}
#endif
	}
	return mosquitto_loop_misc(mosq);
}


static int interruptible_sleep(struct mosquitto *mosq, time_t reconnect_delay)
{
#ifdef HAVE_PSELECT
	struct timespec local_timeout;
#else
	struct timeval local_timeout;
#endif
	fd_set readfds;
	int fdcount;
	char pairbuf;
	int maxfd = 0;

#ifndef WIN32
	while(mosq->sockpairR != INVALID_SOCKET && read(mosq->sockpairR, &pairbuf, 1) > 0);
#else
	while(mosq->sockpairR != INVALID_SOCKET && recv(mosq->sockpairR, &pairbuf, 1, 0) > 0);
#endif

	local_timeout.tv_sec = reconnect_delay;
#ifdef HAVE_PSELECT
	local_timeout.tv_nsec = 0;
#else
	local_timeout.tv_usec = 0;
#endif
	FD_ZERO(&readfds);
	maxfd = 0;
	if(mosq->sockpairR != INVALID_SOCKET){
		/* sockpairR is used to break out of select() before the
		 * timeout, when mosquitto_loop_stop() is called */
		FD_SET(mosq->sockpairR, &readfds);
		maxfd = mosq->sockpairR;
	}
#ifdef HAVE_PSELECT
	fdcount = pselect(maxfd+1, &readfds, NULL, NULL, &local_timeout, NULL);
#else
	fdcount = select(maxfd+1, &readfds, NULL, NULL, &local_timeout);
#endif
	if(fdcount == -1){
#ifdef WIN32
		errno = WSAGetLastError();
#endif
		if(errno == EINTR){
			return MOSQ_ERR_SUCCESS;
		}else{
			return MOSQ_ERR_ERRNO;
		}
	}else if(mosq->sockpairR != INVALID_SOCKET && FD_ISSET(mosq->sockpairR, &readfds)){
#ifndef WIN32
		if(read(mosq->sockpairR, &pairbuf, 1) == 0){
		}
#else
		recv(mosq->sockpairR, &pairbuf, 1, 0);
#endif
	}
	return MOSQ_ERR_SUCCESS;
}


int mosquitto_loop_forever(struct mosquitto *mosq, int timeout, int max_packets)
{
	int run = 1;
	int rc = MOSQ_ERR_SUCCESS;
	unsigned long reconnect_delay;
	enum mosquitto_client_state state;

	if(!mosq) return MOSQ_ERR_INVAL;

	mosq->reconnects = 0;

	while(run){
		do{
#ifdef HAVE_PTHREAD_CANCEL
			pthread_testcancel();
#endif
			rc = mosquitto_loop(mosq, timeout, max_packets);
		}while(run && rc == MOSQ_ERR_SUCCESS);
		/* Quit after fatal errors. */
		switch(rc){
			case MOSQ_ERR_NOMEM:
			case MOSQ_ERR_PROTOCOL:
			case MOSQ_ERR_INVAL:
			case MOSQ_ERR_NOT_FOUND:
			case MOSQ_ERR_TLS:
			case MOSQ_ERR_PAYLOAD_SIZE:
			case MOSQ_ERR_NOT_SUPPORTED:
			case MOSQ_ERR_AUTH:
			case MOSQ_ERR_ACL_DENIED:
			case MOSQ_ERR_UNKNOWN:
			case MOSQ_ERR_EAI:
			case MOSQ_ERR_PROXY:
				return rc;
			case MOSQ_ERR_ERRNO:
				break;
		}
		if(errno == EPROTO){
			return rc;
		}
		do{
#ifdef HAVE_PTHREAD_CANCEL
			pthread_testcancel();
#endif
			rc = MOSQ_ERR_SUCCESS;
			state = mosquitto__get_state(mosq);
			if(state == mosq_cs_disconnecting || state == mosq_cs_disconnected){
				run = 0;
			}else{
				if(mosq->reconnect_delay_max > mosq->reconnect_delay){
					if(mosq->reconnect_exponential_backoff){
						reconnect_delay = mosq->reconnect_delay*(mosq->reconnects+1)*(mosq->reconnects+1);
					}else{
						reconnect_delay = mosq->reconnect_delay*(mosq->reconnects+1);
					}
				}else{
					reconnect_delay = mosq->reconnect_delay;
				}

				if(reconnect_delay > mosq->reconnect_delay_max){
					reconnect_delay = mosq->reconnect_delay_max;
				}else{
					mosq->reconnects++;
				}

				rc = interruptible_sleep(mosq, (time_t)reconnect_delay);
				if(rc) return rc;

				state = mosquitto__get_state(mosq);
				if(state == mosq_cs_disconnecting || state == mosq_cs_disconnected){
					run = 0;
				}else{
					rc = mosquitto_reconnect(mosq);
				}
			}
		}while(run && rc != MOSQ_ERR_SUCCESS);
	}
	return rc;
}


int mosquitto_loop_misc(struct mosquitto *mosq)
{
	if(!mosq) return MOSQ_ERR_INVAL;
	if(!net__is_connected(mosq)) return MOSQ_ERR_NO_CONN;

	return mosquitto__check_keepalive(mosq);
}


static int mosquitto__loop_rc_handle(struct mosquitto *mosq, int rc)
{
	enum mosquitto_client_state state;

	if(rc){
		net__socket_close(mosq);
		state = mosquitto__get_state(mosq);
		if(state == mosq_cs_disconnecting || state == mosq_cs_disconnected){
			rc = MOSQ_ERR_SUCCESS;
		}
		callback__on_disconnect(mosq, rc, NULL);
	}
	return rc;
}


int mosquitto_loop_read(struct mosquitto *mosq, int max_packets)
{
	int rc = MOSQ_ERR_SUCCESS;
	int i;
	if(max_packets < 1) return MOSQ_ERR_INVAL;

<<<<<<< HEAD
=======
#ifdef WITH_TLS
	if(mosq->want_connect){
		rc = net__socket_connect_tls(mosq);
		if (MOSQ_ERR_TLS == rc){
			rc = mosquitto__loop_rc_handle(mosq, rc);
		}
		return rc;
	}
#endif

>>>>>>> d5970ca9
	pthread_mutex_lock(&mosq->msgs_out.mutex);
	max_packets = mosq->msgs_out.queue_len;
	pthread_mutex_unlock(&mosq->msgs_out.mutex);

	pthread_mutex_lock(&mosq->msgs_in.mutex);
	max_packets += mosq->msgs_in.queue_len;
	pthread_mutex_unlock(&mosq->msgs_in.mutex);

	if(max_packets < 1) max_packets = 1;
	/* Queue len here tells us how many messages are awaiting processing and
	 * have QoS > 0. We should try to deal with that many in this loop in order
	 * to keep up. */
	for(i=0; i<max_packets || SSL_DATA_PENDING(mosq); i++){
#ifdef WITH_SOCKS
		if(mosq->socks5_host){
			rc = socks5__read(mosq);
		}else
#endif
		{
			switch(mosq->transport){
				case mosq_t_tcp:
				case mosq_t_ws:
					rc = packet__read(mosq);
					break;
#if defined(WITH_WEBSOCKETS) && WITH_WEBSOCKETS == WS_IS_BUILTIN
				case mosq_t_http:
					rc = http_c__read(mosq);
					break;
#endif
				default:
					return MOSQ_ERR_INVAL;
			}
		}
		if(rc || errno == EAGAIN || errno == COMPAT_EWOULDBLOCK){
			return mosquitto__loop_rc_handle(mosq, rc);
		}
	}
	return rc;
}


int mosquitto_loop_write(struct mosquitto *mosq, int max_packets)
{
	int rc = MOSQ_ERR_SUCCESS;
	int i;
	if(max_packets < 1) return MOSQ_ERR_INVAL;

	for(i=0; i<max_packets; i++){
		rc = packet__write(mosq);
		if(rc || errno == EAGAIN || errno == COMPAT_EWOULDBLOCK){
			return mosquitto__loop_rc_handle(mosq, rc);
		}
	}
	return rc;
}<|MERGE_RESOLUTION|>--- conflicted
+++ resolved
@@ -348,19 +348,6 @@
 	int i;
 	if(max_packets < 1) return MOSQ_ERR_INVAL;
 
-<<<<<<< HEAD
-=======
-#ifdef WITH_TLS
-	if(mosq->want_connect){
-		rc = net__socket_connect_tls(mosq);
-		if (MOSQ_ERR_TLS == rc){
-			rc = mosquitto__loop_rc_handle(mosq, rc);
-		}
-		return rc;
-	}
-#endif
-
->>>>>>> d5970ca9
 	pthread_mutex_lock(&mosq->msgs_out.mutex);
 	max_packets = mosq->msgs_out.queue_len;
 	pthread_mutex_unlock(&mosq->msgs_out.mutex);
