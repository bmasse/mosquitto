--- conflicted
+++ resolved
@@ -51,16 +51,8 @@
 
 	assert(mosq);
 
-<<<<<<< HEAD
-	pthread_mutex_lock(&mosq->state_mutex);
-	state = mosq->state;
-	pthread_mutex_unlock(&mosq->state_mutex);
-
-	if(state != mosq_cs_connected){
-=======
 	state = mosquitto__get_state(mosq);
 	if(state != mosq_cs_active){
->>>>>>> 70cc79a6
 		return MOSQ_ERR_PROTOCOL;
 	}
 
