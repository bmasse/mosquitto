--- conflicted
+++ resolved
@@ -102,14 +102,9 @@
 	bool verbose; /* sub */
 	bool eol; /* sub */
 	int msg_count; /* sub */
-<<<<<<< HEAD
 	char *format; /* sub, rr */
 	bool pretty; /* sub, rr */
-	int timeout; /* sub */
-=======
-	char *format; /* sub */
 	unsigned int timeout; /* sub */
->>>>>>> 27745154
 	int sub_opts; /* sub */
 	long session_expiry_interval;
 	int random_filter; /* sub */
