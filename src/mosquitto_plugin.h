--- conflicted
+++ resolved
@@ -52,21 +52,10 @@
  * achieved as follows:
  *
  * gcc -I<path to mosquitto_plugin.h> -fPIC -shared plugin.c -o plugin.so
-<<<<<<< HEAD
-=======
  *
  * On Mac OS X:
  *
  * gcc -I<path to mosquitto_plugin.h> -fPIC -shared plugin.c -undefined dynamic_lookup -o plugin.so
- *
- */
-
-/* =========================================================================
- *
- * Utility Functions
- *
- * Use these functions from within your plugin.
->>>>>>> 4c43f4ce
  *
  * Authentication plugins can implement one or both of authentication and
  * access control. If your plugin does not wish to handle either of
