--- conflicted
+++ resolved
@@ -245,12 +245,8 @@
 	}
 }
 
-<<<<<<< HEAD
 static int sub__add_recurse(struct mosquitto_db *db, struct mosquitto *context, int qos, struct mosquitto__subhier *subhier, struct sub__token *tokens)
-=======
-static int _sub_add(struct mosquitto_db *db, struct mosquitto *context, int qos, struct _mosquitto_subhier *subhier, struct _sub_token *tokens)
 	/* FIXME - this function has the potential to leak subhier, audit calling functions. */
->>>>>>> d71db835
 {
 	struct mosquitto__subhier *branch, *last = NULL;
 	struct mosquitto__subleaf *leaf, *last_leaf;
@@ -288,29 +284,11 @@
 					context->subs[i] = subhier;
 					break;
 				}
-<<<<<<< HEAD
-				if(i == context->sub_count){
-					context->sub_count++;
-					subs = mosquitto__realloc(context->subs, sizeof(struct mosquitto__subhier *)*context->sub_count);
-					if(!subs){
-						mosquitto__free(leaf);
-						return MOSQ_ERR_NOMEM;
-					}
-					context->subs = subs;
-					context->subs[context->sub_count-1] = subhier;
-				}
-			}else{
-				context->sub_count = 1;
-				context->subs = mosquitto__malloc(sizeof(struct mosquitto__subhier *)*context->sub_count);
-				if(!context->subs){
+			}
+			if(i == context->sub_count){
+				subs = mosquitto__realloc(context->subs, sizeof(struct mosquitto__subhier *)*(context->sub_count + 1));
+				if(!subs){
 					mosquitto__free(leaf);
-=======
-			}
-			if(i == context->sub_count){
-				subs = _mosquitto_realloc(context->subs, sizeof(struct _mosquitto_subhier *)*(context->sub_count + 1));
-				if(!subs){
-					_mosquitto_free(leaf);
->>>>>>> d71db835
 					return MOSQ_ERR_NOMEM;
 				}
 				context->subs = subs;
@@ -342,16 +320,10 @@
 	/* Not found */
 	branch = mosquitto__calloc(1, sizeof(struct mosquitto__subhier));
 	if(!branch) return MOSQ_ERR_NOMEM;
-<<<<<<< HEAD
+	branch->parent = subhier;
 	branch->topic_len = tokens->topic_len;
 	if(UHPA_ALLOC_TOPIC(branch) == 0){
 		mosquitto__free(branch);
-=======
-	branch->parent = subhier;
-	branch->topic = _mosquitto_strdup(tokens->topic);
-	if(!branch->topic){
-		_mosquitto_free(branch);
->>>>>>> d71db835
 		return MOSQ_ERR_NOMEM;
 	}
 	strncpy(UHPA_ACCESS_TOPIC(branch), UHPA_ACCESS_TOPIC(tokens), branch->topic_len+1);
@@ -484,19 +456,11 @@
 			log__printf(NULL, MOSQ_LOG_ERR, "Error: Out of memory.");
 			return MOSQ_ERR_NOMEM;
 		}
-<<<<<<< HEAD
+		child->parent = root;
 		child->topic_len = tokens->topic_len;
 		if(UHPA_ALLOC_TOPIC(child) == 0){
 			sub__topic_tokens_free(tokens);
 			log__printf(NULL, MOSQ_LOG_ERR, "Error: Out of memory.");
-=======
-		child->parent = root;
-		child->topic = _mosquitto_strdup(tokens->topic);
-		if(!child->topic){
-			_sub_topic_tokens_free(tokens);
-			_mosquitto_free(child);
-			_mosquitto_log_printf(NULL, MOSQ_LOG_ERR, "Error: Out of memory.");
->>>>>>> d71db835
 			return MOSQ_ERR_NOMEM;
 		}
 		strncpy(UHPA_ACCESS_TOPIC(child), UHPA_ACCESS_TOPIC(tokens), child->topic_len+1);
@@ -586,11 +550,11 @@
 
 
 /* Remove a subhier element, and return its parent if that needs freeing as well. */
-static struct _mosquitto_subhier *tmp_remove_subs(struct _mosquitto_subhier *sub)
-{
-	struct _mosquitto_subhier *parent;
-	struct _mosquitto_subhier *hier;
-	struct _mosquitto_subhier *last = NULL;
+static struct mosquitto__subhier *tmp_remove_subs(struct mosquitto__subhier *sub)
+{
+	struct mosquitto__subhier *parent;
+	struct mosquitto__subhier *hier;
+	struct mosquitto__subhier *last = NULL;
 
 	if(!sub || !sub->parent){
 		return NULL;
@@ -608,8 +572,8 @@
 			}else{
 				parent->children = NULL;
 			}
-			if(sub->topic) _mosquitto_free(sub->topic);
-			_mosquitto_free(sub);
+			UHPA_FREE_TOPIC(sub);
+			mosquitto__free(sub);
 			break;
 		}
 		last = hier;
@@ -632,12 +596,8 @@
 int sub__clean_session(struct mosquitto_db *db, struct mosquitto *context)
 {
 	int i;
-<<<<<<< HEAD
 	struct mosquitto__subleaf *leaf;
-=======
-	struct _mosquitto_subleaf *leaf;
-	struct _mosquitto_subhier *hier;
->>>>>>> d71db835
+	struct mosquitto__subhier *hier;
 
 	for(i=0; i<context->sub_count; i++){
 		if(context->subs[i] == NULL){
