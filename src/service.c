/*
Copyright (c) 2011-2020 Roger Light <roger@atchoo.org>

All rights reserved. This program and the accompanying materials
are made available under the terms of the Eclipse Public License 2.0
and Eclipse Distribution License v1.0 which accompany this distribution.

The Eclipse Public License is available at
   https://www.eclipse.org/legal/epl-2.0/
and the Eclipse Distribution License is available at
  http://www.eclipse.org/org/documents/edl-v10.php.

SPDX-License-Identifier: EPL-2.0 OR BSD-3-Clause

Contributors:
   Roger Light - initial implementation and documentation.
*/

#if defined(WIN32) || defined(__CYGWIN__)

#include "config.h"

#include "mosquitto_broker_internal.h"
#include <windows.h>
#include "memory_mosq.h"

extern int g_run;
SERVICE_STATUS_HANDLE service_handle = 0;
static SERVICE_STATUS service_status;
int main(int argc, char *argv[]);

static char* fix_name(char* name)
{
	size_t len;

	if (strrchr(name, '\\')) {
		name = strrchr(name, '\\') + 1;
	}
	len = strlen(name);
	if(!strcasecmp(&name[len-4], ".exe")){
		name[len-4] = '\0';
	}

	return name;
}

static void print_error(void)
{
	char *buf = NULL;

	FormatMessage(FORMAT_MESSAGE_ALLOCATE_BUFFER | FORMAT_MESSAGE_FROM_SYSTEM,
		NULL, GetLastError(), LANG_NEUTRAL, (LPTSTR)&buf, 0, NULL);

	fprintf(stderr, "Error: %s\n", buf);
	LocalFree(buf);
}


/* Service control callback */
void __stdcall service_handler(DWORD fdwControl)
{
	switch(fdwControl){
		case SERVICE_CONTROL_CONTINUE:
			/* Continue from Paused state. */
			break;
		case SERVICE_CONTROL_PAUSE:
			/* Pause service. */
			break;
		case SERVICE_CONTROL_SHUTDOWN:
			/* System is shutting down. */
		case SERVICE_CONTROL_STOP:
			/* Service should stop. */
			service_status.dwCurrentState = SERVICE_STOP_PENDING;
			SetServiceStatus(service_handle, &service_status);
			g_run = 0;
			break;
	}
}

/* Function called when started as a service. */
void __stdcall service_main(DWORD dwArgc, LPTSTR *lpszArgv)
{
	char **argv;
	int argc = 1;
	char conf_path[MAX_PATH + 20];
	int rc;
	char *name;
	char env_name[MAX_PATH];

	UNUSED(dwArgc);

	name = fix_name(lpszArgv[0]);
	snprintf(env_name, sizeof(env_name), "%s_DIR", name);
	for(int i=0; i<strlen(env_name); i++) {
		if(env_name[i]>='A' && env_name[i]<='Z') {
			/* Keep upper case letter */
		}else if(env_name[i]>='0' && env_name[i]<='9'){
			/* Keep number */
		}else if(env_name[i]>='a' && env_name[i]<='z'){
			/* Convert lower case to upper case */
			env_name[i] -= 32;
		}else{
			env_name[i] = '_';
		}
	}

	service_handle = RegisterServiceCtrlHandler(name, service_handler);
	if(service_handle){
		memset(conf_path, 0, sizeof(conf_path));
		rc = GetEnvironmentVariable(env_name, conf_path, MAX_PATH);
		if(!rc || rc == MAX_PATH){
			service_status.dwCurrentState = SERVICE_STOPPED;
			SetServiceStatus(service_handle, &service_status);
			return;
		}
		strcat(conf_path, "\\mosquitto.conf");

		argv = mosquitto__malloc(sizeof(char *)*3);
		argv[0] = name;
		argv[1] = "-c";
		argv[2] = conf_path;
		argc = 3;

		service_status.dwServiceType = SERVICE_WIN32_OWN_PROCESS;
		service_status.dwCurrentState = SERVICE_RUNNING;
		service_status.dwControlsAccepted = SERVICE_ACCEPT_SHUTDOWN | SERVICE_ACCEPT_STOP;
		service_status.dwWin32ExitCode = NO_ERROR;
		service_status.dwCheckPoint = 0;
		SetServiceStatus(service_handle, &service_status);

		main(argc, argv);
		mosquitto__free(argv);

		service_status.dwCurrentState = SERVICE_STOPPED;
		SetServiceStatus(service_handle, &service_status);
	}
}

void service_install(char* name)
{
	SC_HANDLE sc_manager, svc_handle;
	char service_string[MAX_PATH + 20];
	char exe_path[MAX_PATH + 1];
	char display_name[MAX_PATH+1];
	SERVICE_DESCRIPTION svc_desc;

	memset(exe_path, 0, sizeof(exe_path));
	if(GetModuleFileName(NULL, exe_path, MAX_PATH) == MAX_PATH){
		fprintf(stderr, "Error: Path too long.\n");
		return;
	}
	snprintf(service_string, sizeof(service_string), "\"%s\" run", exe_path);

	name = fix_name(name);

	sc_manager = OpenSCManager(NULL, NULL, SC_MANAGER_CREATE_SERVICE);
	if(sc_manager){
<<<<<<< HEAD
		if (!strcmp(name, "mosquitto")) {
			snprintf(display_name, sizeof(display_name), "Mosquitto Broker");
		}else{
			snprintf(display_name, sizeof(display_name), "Mosquitto Broker (%s.exe)", name);
		}

		svc_handle = CreateService(sc_manager, name, display_name, 
=======
		svc_handle = CreateService(sc_manager, "mosquitto", "Mosquitto Broker",
>>>>>>> d5970ca9
				SERVICE_START | SERVICE_STOP | SERVICE_CHANGE_CONFIG,
				SERVICE_WIN32_OWN_PROCESS, SERVICE_AUTO_START, SERVICE_ERROR_NORMAL,
				service_string, NULL, NULL, NULL, NULL, NULL);

		if(svc_handle){
			memset(&svc_desc, 0, sizeof(svc_desc));
			svc_desc.lpDescription = "Eclipse Mosquitto MQTT v5/v3.1.1 broker";
			ChangeServiceConfig2(svc_handle, SERVICE_CONFIG_DESCRIPTION, &svc_desc);
			CloseServiceHandle(svc_handle);
		}else{
			print_error();
		}
		CloseServiceHandle(sc_manager);
	} else {
		print_error();
	}
}

void service_uninstall(char *name)
{
	SC_HANDLE sc_manager, svc_handle;
	SERVICE_STATUS status;

	name = fix_name(name);

	sc_manager = OpenSCManager(NULL, SERVICES_ACTIVE_DATABASE, SC_MANAGER_CONNECT);
	if(sc_manager){
		svc_handle = OpenService(sc_manager, name, SERVICE_QUERY_STATUS | DELETE);
		if(svc_handle){
			if(QueryServiceStatus(svc_handle, &status)){
				if(status.dwCurrentState == SERVICE_STOPPED){
					DeleteService(svc_handle);
				}
			}
			CloseServiceHandle(svc_handle);
		}else{
			print_error();
		}
		CloseServiceHandle(sc_manager);
	}else{
		print_error();
	}
}

void service_run(char *name)
{
	SERVICE_TABLE_ENTRY ste[] = {
		{ name, service_main },
		{ NULL, NULL }
	};
	name = fix_name(name);
	ste[0].lpServiceName = name;
	StartServiceCtrlDispatcher(ste);
}

#endif<|MERGE_RESOLUTION|>--- conflicted
+++ resolved
@@ -155,17 +155,13 @@
 
 	sc_manager = OpenSCManager(NULL, NULL, SC_MANAGER_CREATE_SERVICE);
 	if(sc_manager){
-<<<<<<< HEAD
 		if (!strcmp(name, "mosquitto")) {
 			snprintf(display_name, sizeof(display_name), "Mosquitto Broker");
 		}else{
 			snprintf(display_name, sizeof(display_name), "Mosquitto Broker (%s.exe)", name);
 		}
 
-		svc_handle = CreateService(sc_manager, name, display_name, 
-=======
-		svc_handle = CreateService(sc_manager, "mosquitto", "Mosquitto Broker",
->>>>>>> d5970ca9
+		svc_handle = CreateService(sc_manager, name, display_name,
 				SERVICE_START | SERVICE_STOP | SERVICE_CHANGE_CONFIG,
 				SERVICE_WIN32_OWN_PROCESS, SERVICE_AUTO_START, SERVICE_ERROR_NORMAL,
 				service_string, NULL, NULL, NULL, NULL, NULL);
