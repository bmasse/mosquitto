/*
Copyright (c) 2012-2020 Roger Light <roger@atchoo.org>

All rights reserved. This program and the accompanying materials
are made available under the terms of the Eclipse Public License v1.0
and Eclipse Distribution License v1.0 which accompany this distribution.
 
The Eclipse Public License is available at
   http://www.eclipse.org/legal/epl-v10.html
and the Eclipse Distribution License is available at
  http://www.eclipse.org/org/documents/edl-v10.php.
 
Contributors:
   Roger Light - initial implementation and documentation.
*/

#include "config.h"

#include <errno.h>
#include <openssl/opensslv.h>
#include <openssl/evp.h>
#include <openssl/rand.h>
#include <openssl/buffer.h>
#include <signal.h>
#include <stdio.h>
#include <stdlib.h>
#include <string.h>


#ifdef WIN32
#  include <windows.h>
#  include <process.h>
#	ifndef __cplusplus
#		if defined(_MSC_VER) && _MSC_VER < 1900
#			define bool char
#			define true 1
#			define false 0
#		else
#			include <stdbool.h>
#		endif
#	endif
#   define snprintf sprintf_s
#	include <io.h>
#	include <windows.h>
#else
#  include <stdbool.h>
#  include <unistd.h>
#  include <termios.h>
#  include <sys/stat.h>
#endif

#define MAX_BUFFER_LEN 65536
#define SALT_LEN 12

#include "misc_mosq.h"

enum pwhash{
	pw_sha512 = 6,
	pw_sha512_pbkdf2 = 7,
};

struct cb_helper {
	const char *line;
	const char *username;
	const char *password;
	bool found;
};

#ifdef WIN32
static FILE *mpw_tmpfile(void)
{
	return tmpfile();
}
#else

static char alphanum[] = "abcdefghijklmnopqrstuvwxyzABCDEFGHIJKLMNOPQRSTUVWXYZ0123456789";
static enum pwhash hashtype = pw_sha512_pbkdf2;

static unsigned char tmpfile_path[36];
static FILE *mpw_tmpfile(void)
{
	int fd;
	size_t i;

	if(RAND_bytes(tmpfile_path, sizeof(tmpfile_path)) != 1){
		return NULL;
	}

	strcpy((char *)tmpfile_path, "/tmp/");

	for(i=strlen((char *)tmpfile_path); i<sizeof(tmpfile_path)-8; i++){
		tmpfile_path[i] = alphanum[tmpfile_path[i]%(sizeof(alphanum)-1)];
	}
	tmpfile_path[sizeof(tmpfile_path)-8] = '-';
	for(i=sizeof(tmpfile_path)-7; i<sizeof(tmpfile_path)-1; i++){
		tmpfile_path[i] = 'X';
	}
	tmpfile_path[sizeof(tmpfile_path)-1] = '\0';

	umask(077);
	fd = mkstemp((char *)tmpfile_path);
	if(fd < 0) return NULL;
	unlink((char *)tmpfile_path);

	return fdopen(fd, "w+");
}
#endif


int base64_encode(unsigned char *in, unsigned int in_len, char **encoded)
{
	BIO *bmem, *b64;
	BUF_MEM *bptr;

	b64 = BIO_new(BIO_f_base64());
	BIO_set_flags(b64, BIO_FLAGS_BASE64_NO_NL);
	bmem = BIO_new(BIO_s_mem());
	b64 = BIO_push(b64, bmem);
	BIO_write(b64, in, in_len);
	if(BIO_flush(b64) != 1){
		BIO_free_all(b64);
		return 1;
	}
	BIO_get_mem_ptr(b64, &bptr);
	*encoded = malloc(bptr->length+1);
	if(!(*encoded)){
		BIO_free_all(b64);
		return 1;
	}
	memcpy(*encoded, bptr->data, bptr->length);
	(*encoded)[bptr->length] = '\0';
	BIO_free_all(b64);

	return 0;
}


void print_usage(void)
{
	printf("mosquitto_passwd is a tool for managing password files for mosquitto.\n\n");
<<<<<<< HEAD
	printf("Usage: mosquitto_passwd [-H sha512 | -H sha512-pbkdf2] [-c | -D] passwordfile username\n");
	printf("       mosquitto_passwd [-H sha512 | -H sha512-pbkdf2] -b passwordfile username password\n");
=======
	printf("Usage: mosquitto_passwd [-c | -D] passwordfile username\n");
	printf("       mosquitto_passwd [-c] -b passwordfile username password\n");
>>>>>>> 27745154
	printf("       mosquitto_passwd -U passwordfile\n");
	printf(" -b : run in batch mode to allow passing passwords on the command line.\n");
	printf(" -c : create a new password file. This will overwrite existing files.\n");
	printf(" -D : delete the username rather than adding/updating its password.\n");
	printf(" -H : specify the hashing algorithm. Defaults to sha512-pbkdf2, which is recommended.\n");
	printf("      Mosquitto 1.6 and earlier defaulted to sha512.\n");
	printf(" -U : update a plain text password file to use hashed passwords.\n");
	printf("\nSee https://mosquitto.org/ for more information.\n\n");
}

int output_new_password(FILE *fptr, const char *username, const char *password)
{
	int rc;
	unsigned char salt[SALT_LEN];
	char *salt64 = NULL, *hash64 = NULL;
	unsigned char hash[EVP_MAX_MD_SIZE];
	unsigned int hash_len;
	const EVP_MD *digest;
#if OPENSSL_VERSION_NUMBER < 0x10100000L
	EVP_MD_CTX context;
#else
	EVP_MD_CTX *context;
#endif

	rc = RAND_bytes(salt, SALT_LEN);
	if(!rc){
		fprintf(stderr, "Error: Insufficient entropy available to perform password generation.\n");
		return 1;
	}

	rc = base64_encode(salt, SALT_LEN, &salt64);
	if(rc){
		free(salt64);
		fprintf(stderr, "Error: Unable to encode salt.\n");
		return 1;
	}


	digest = EVP_get_digestbyname("sha512");
	if(!digest){
		free(salt64);
		fprintf(stderr, "Error: Unable to create openssl digest.\n");
		return 1;
	}

	if(hashtype == pw_sha512){
#if OPENSSL_VERSION_NUMBER < 0x10100000L
		EVP_MD_CTX_init(&context);
		EVP_DigestInit_ex(&context, digest, NULL);
		EVP_DigestUpdate(&context, password, strlen(password));
		EVP_DigestUpdate(&context, salt, SALT_LEN);
		EVP_DigestFinal_ex(&context, hash, &hash_len);
		EVP_MD_CTX_cleanup(&context);
#else
		context = EVP_MD_CTX_new();
		EVP_DigestInit_ex(context, digest, NULL);
		EVP_DigestUpdate(context, password, strlen(password));
		EVP_DigestUpdate(context, salt, SALT_LEN);
		EVP_DigestFinal_ex(context, hash, &hash_len);
		EVP_MD_CTX_free(context);
#endif
	}else{
		hash_len = sizeof(hash);
		PKCS5_PBKDF2_HMAC(password, strlen(password),
			salt, SALT_LEN, 20000,
			digest, hash_len, hash);
	}

	rc = base64_encode(hash, hash_len, &hash64);
	if(rc){
		free(salt64);
		free(hash64);
		fprintf(stderr, "Error: Unable to encode hash.\n");
		return 1;
	}

	fprintf(fptr, "%s:$%d$%s$%s\n", username, hashtype, salt64, hash64);
	free(salt64);
	free(hash64);

	return 0;
}


static int pwfile_iterate(FILE *fptr, FILE *ftmp,
		int (*cb)(FILE *, FILE *, const char *, const char *, const char *, struct cb_helper *),
		struct cb_helper *helper)
{
	char *buf;
	int buflen = 1024;
	char *lbuf;
	int lbuflen;
	int rc = 1;
	int line = 0;
	char *username, *password;

	buf = malloc(buflen);
	if(buf == NULL){
		fprintf(stderr, "Error: Out of memory.\n");
		return 1;
	}
	lbuflen = buflen;
	lbuf = malloc(lbuflen);
	if(lbuf == NULL){
		fprintf(stderr, "Error: Out of memory.\n");
		free(buf);
		return 1;
	}

	while(!feof(fptr) && fgets_extending(&buf, &buflen, fptr)){
		if(lbuflen != buflen){
			free(lbuf);
			lbuflen = buflen;
			lbuf = malloc(lbuflen);
			if(lbuf == NULL){
				fprintf(stderr, "Error: Out of memory.\n");
				free(buf);
				return 1;
			}
		}
		memcpy(lbuf, buf, buflen);
		line++;
		username = strtok(buf, ":");
		password = strtok(NULL, ":");
		if(username == NULL || password == NULL){
			fprintf(stderr, "Error: Corrupt password file at line %d.\n", line);
			free(lbuf);
			free(buf);
			return 1;
		}
		username = misc__trimblanks(username);
		password = misc__trimblanks(password);

		if(strlen(username) == 0 || strlen(password) == 0){
			fprintf(stderr, "Error: Corrupt password file at line %d.\n", line);
			free(lbuf);
			free(buf);
			return 1;
		}

		rc = cb(fptr, ftmp, username, password, lbuf, helper);
		if(rc){
			break;
		}
	}
	free(lbuf);
	free(buf);

	return rc;
}


/* ======================================================================
 * Delete a user from the password file
 * ====================================================================== */
static int delete_pwuser_cb(FILE *fptr, FILE *ftmp, const char *username, const char *password, const char *line, struct cb_helper *helper)
{
	if(strcmp(username, helper->username)){
		/* If this isn't the username to delete, write it to the new file */
		fprintf(ftmp, "%s", line);
	}else{
		/* Don't write the matching username to the file. */
		helper->found = true;
	}
	return 0;
}

int delete_pwuser(FILE *fptr, FILE *ftmp, const char *username)
{
	struct cb_helper helper;
	int rc;

	memset(&helper, 0, sizeof(helper));
	helper.username = username;
	rc = pwfile_iterate(fptr, ftmp, delete_pwuser_cb, &helper);

	if(helper.found == false){
		fprintf(stderr, "Warning: User %s not found in password file.\n", username);
		return 1;
	}
	return rc;
}



/* ======================================================================
 * Update a plain text password file to use hashes
 * ====================================================================== */
static int update_file_cb(FILE *fptr, FILE *ftmp, const char *username, const char *password, const char *line, struct cb_helper *helper)
{
	return output_new_password(ftmp, username, password);
}

int update_file(FILE *fptr, FILE *ftmp)
{
	return pwfile_iterate(fptr, ftmp, update_file_cb, NULL);
}


/* ======================================================================
 * Update an existing user password / create a new password
 * ====================================================================== */
static int update_pwuser_cb(FILE *fptr, FILE *ftmp, const char *username, const char *password, const char *line, struct cb_helper *helper)
{
	int rc = 0;

	if(strcmp(username, helper->username)){
		/* If this isn't the matching user, then writing out the exiting line */
		fprintf(ftmp, "%s", line);
	}else{
		/* Write out a new line for our matching username */
		helper->found = true;
		rc = output_new_password(ftmp, username, helper->password);
	}
	return rc;
}

int update_pwuser(FILE *fptr, FILE *ftmp, const char *username, const char *password)
{
	struct cb_helper helper;
	int rc;

	memset(&helper, 0, sizeof(helper));
	helper.username = username;
	helper.password = password;
	rc = pwfile_iterate(fptr, ftmp, update_pwuser_cb, &helper);

	if(helper.found){
		return rc;
	}else{
		return output_new_password(ftmp, username, password);
	}
}


int gets_quiet(char *s, int len)
{
#ifdef WIN32
	HANDLE h;
	DWORD con_orig, con_quiet = 0;
	DWORD read_len = 0;

	memset(s, 0, len);
	h  = GetStdHandle(STD_INPUT_HANDLE);
	GetConsoleMode(h, &con_orig);
	con_quiet = con_orig;
	con_quiet &= ~ENABLE_ECHO_INPUT;
	con_quiet |= ENABLE_LINE_INPUT;
	SetConsoleMode(h, con_quiet);
	if(!ReadConsole(h, s, len, &read_len, NULL)){
		SetConsoleMode(h, con_orig);
		return 1;
	}
	while(s[strlen(s)-1] == 10 || s[strlen(s)-1] == 13){
		s[strlen(s)-1] = 0;
	}
	if(strlen(s) == 0){
		return 1;
	}
	SetConsoleMode(h, con_orig);

	return 0;
#else
	struct termios ts_quiet, ts_orig;
	char *rs;

	memset(s, 0, len);
	tcgetattr(0, &ts_orig);
	ts_quiet = ts_orig;
	ts_quiet.c_lflag &= ~(ECHO | ICANON);
	tcsetattr(0, TCSANOW, &ts_quiet);

	rs = fgets(s, len, stdin);
	tcsetattr(0, TCSANOW, &ts_orig);

	if(!rs){
		return 1;
	}else{
		while(s[strlen(s)-1] == 10 || s[strlen(s)-1] == 13){
			s[strlen(s)-1] = 0;
		}
		if(strlen(s) == 0){
			return 1;
		}
	}
	return 0;
#endif
}

int get_password(char *password, size_t len)
{
	char pw1[MAX_BUFFER_LEN], pw2[MAX_BUFFER_LEN];
	size_t minLen;
	minLen = len < MAX_BUFFER_LEN ? len : MAX_BUFFER_LEN;

	printf("Password: ");
	fflush(stdout);
	if(gets_quiet(pw1, minLen)){
		fprintf(stderr, "Error: Empty password.\n");
		return 1;
	}
	printf("\n");

	printf("Reenter password: ");
	fflush(stdout);
	if(gets_quiet(pw2, minLen)){
		fprintf(stderr, "Error: Empty password.\n");
		return 1;
	}
	printf("\n");

	if(strcmp(pw1, pw2)){
		fprintf(stderr, "Error: Passwords do not match.\n");
		return 1;
	}

	strncpy(password, pw1, minLen);
	return 0;
}

int copy_contents(FILE *src, FILE *dest)
{
	char buf[MAX_BUFFER_LEN];
	size_t len;

	rewind(src);
	rewind(dest);
	
#ifdef WIN32
	_chsize(fileno(dest), 0);
#else
	if(ftruncate(fileno(dest), 0)) return 1;
#endif

	while(!feof(src)){
		len = fread(buf, 1, MAX_BUFFER_LEN, src);
		if(len > 0){
			if(fwrite(buf, 1, len, dest) != len){
				return 1;
			}
		}else{
			return !feof(src);
		}
	}
	return 0;
}

int create_backup(const char *backup_file, FILE *fptr)
{
	FILE *fbackup;

	fbackup = fopen(backup_file, "wt");
	if(!fbackup){
		fprintf(stderr, "Error creating backup password file \"%s\", not continuing.\n", backup_file);
		return 1;
	}
	if(copy_contents(fptr, fbackup)){
		fprintf(stderr, "Error copying data to backup password file \"%s\", not continuing.\n", backup_file);
		fclose(fbackup);
		return 1;
	}
	fclose(fbackup);
	rewind(fptr);
	return 0;
}
void handle_sigint(int signal)
{
#ifndef WIN32
	struct termios ts;

	tcgetattr(0, &ts);
	ts.c_lflag |= ECHO | ICANON;
	tcsetattr(0, TCSANOW, &ts);
#endif

	UNUSED(signal);

	exit(0);
}

int main(int argc, char *argv[])
{
	char *password_file_tmp = NULL;
	char *password_file = NULL;
	char *username = NULL;
	char *password_cmd = NULL;
	bool batch_mode = false;
	bool create_new = false;
	bool delete_user = false;
	FILE *fptr, *ftmp;
	char password[MAX_BUFFER_LEN];
	int rc;
	bool do_update_file = false;
	char *backup_file;
	int idx;

	signal(SIGINT, handle_sigint);
	signal(SIGTERM, handle_sigint);

#if OPENSSL_VERSION_NUMBER < 0x10100000L || OPENSSL_API_COMPAT < 0x10100000L
	OpenSSL_add_all_digests();
#else
	OPENSSL_init_crypto(OPENSSL_INIT_ADD_ALL_CIPHERS \
			| OPENSSL_INIT_ADD_ALL_DIGESTS \
			| OPENSSL_INIT_LOAD_CONFIG, NULL);
#endif

	if(argc == 1){
		print_usage();
		return 1;
	}

	idx = 1;
	if(!strcmp(argv[1], "-H")){
		if(argc < 5){
			fprintf(stderr, "Error: -H argument given but not enough other arguments.\n");
			return 1;
		}
		if(!strcmp(argv[2], "sha512")){
			hashtype = pw_sha512;
		}else if(!strcmp(argv[2], "sha512-pbkdf2")){
			hashtype = pw_sha512_pbkdf2;
		}else{
			fprintf(stderr, "Error: Unknown hash type '%s'\n", argv[2]);
			return 1;
		}
		idx += 2;
		argc -= 2;
	}

	if(!strcmp(argv[idx], "-c")){
		create_new = true;
<<<<<<< HEAD
		if(argc != 4){
			fprintf(stderr, "Error: -c argument given but password file or username missing.\n");
			return 1;
		}else{
			password_file_tmp = argv[idx+1];
			username = argv[idx+2];
=======
		if(argc == 4){
			password_file_tmp = argv[2];
			username = argv[3];
		}else if(argc == 6){
			if(!strcmp(argv[2], "-b")){
				batch_mode = true;
				password_file_tmp = argv[3];
				username = argv[4];
				password_cmd = argv[5];
			}else{
				fprintf(stderr, "Error: Incorrect number of arguments.\n");
				return 1;
			}
		}else{
			fprintf(stderr, "Error: -c argument given but password file or username missing.\n");
			return 1;
>>>>>>> 27745154
		}
	}else if(!strcmp(argv[idx], "-D")){
		delete_user = true;
		if(argc != 4){
			fprintf(stderr, "Error: -D argument given but password file or username missing.\n");
			return 1;
		}else{
			password_file_tmp = argv[idx+1];
			username = argv[idx+2];
		}
	}else if(!strcmp(argv[idx], "-b")){
		batch_mode = true;
		if(argc != 5){
			fprintf(stderr, "Error: -b argument given but password file, username or password missing.\n");
			return 1;
		}else{
			password_file_tmp = argv[idx+1];
			username = argv[idx+2];
			password_cmd = argv[idx+3];
		}
	}else if(!strcmp(argv[idx], "-U")){
		if(argc != 3){
			fprintf(stderr, "Error: -U argument given but password file missing.\n");
			return 1;
		}else{
			do_update_file = true;
			password_file_tmp = argv[idx+1];
		}
	}else if(argc == 3){
		password_file_tmp = argv[idx];
		username = argv[idx+1];
	}else{
		print_usage();
		return 1;
	}
	if(username && strlen(username) > 65535){
		fprintf(stderr, "Error: Username must be less than 65536 characters long.\n");
		return 1;
	}
	if(password_cmd && strlen(password_cmd) > 65535){
		fprintf(stderr, "Error: Password must be less than 65536 characters long.\n");
		return 1;
	}

#ifdef WIN32
	password_file = _fullpath(NULL, password_file_tmp, 0);
	if(!password_file){
		fprintf(stderr, "Error getting full path for password file.\n");
		return 1;
	}
#else
	password_file = realpath(password_file_tmp, NULL);
	if(!password_file){
		if(errno == ENOENT){
			password_file = strdup(password_file_tmp);
			if(!password_file){
				fprintf(stderr, "Error: Out of memory.\n");
				return 1;
			}
		}else{
			fprintf(stderr, "Error reading password file: %s\n", strerror(errno));
			return 1;
		}
	}
#endif

	if(create_new){
		if(batch_mode == false){
			rc = get_password(password, MAX_BUFFER_LEN);
			if(rc){
				free(password_file);
				return rc;
			}
			password_cmd = password;
		}
		fptr = fopen(password_file, "wt");
		if(!fptr){
			fprintf(stderr, "Error: Unable to open file %s for writing. %s.\n", password_file, strerror(errno));
			free(password_file);
			return 1;
		}
		free(password_file);
		rc = output_new_password(fptr, username, password_cmd);
		fclose(fptr);
		return rc;
	}else{
		fptr = fopen(password_file, "r+t");
		if(!fptr){
			fprintf(stderr, "Error: Unable to open password file %s. %s.\n", password_file, strerror(errno));
			free(password_file);
			return 1;
		}

		backup_file = malloc(strlen(password_file)+5);
		if(!backup_file){
			fprintf(stderr, "Error: Out of memory.\n");
			free(password_file);
			return 1;
		}
		snprintf(backup_file, strlen(password_file)+5, "%s.tmp", password_file);
		free(password_file);
		password_file = NULL;

		if(create_backup(backup_file, fptr)){
			fclose(fptr);
			free(backup_file);
			return 1;
		}

		ftmp = mpw_tmpfile();
		if(!ftmp){
			fprintf(stderr, "Error: Unable to open temporary file. %s.\n", strerror(errno));
			fclose(fptr);
			free(backup_file);
			return 1;
		}
		if(delete_user){
			rc = delete_pwuser(fptr, ftmp, username);
		}else if(do_update_file){
			rc = update_file(fptr, ftmp);
		}else{
			if(batch_mode){
				/* Update password for individual user */
				rc = update_pwuser(fptr, ftmp, username, password_cmd);
			}else{
				rc = get_password(password, MAX_BUFFER_LEN);
				if(rc){
					fclose(fptr);
					fclose(ftmp);
					unlink(backup_file);
					free(backup_file);
					return rc;
				}
				/* Update password for individual user */
				rc = update_pwuser(fptr, ftmp, username, password);
			}
		}
		if(rc){
			fclose(fptr);
			fclose(ftmp);
			unlink(backup_file);
			free(backup_file);
			return rc;
		}

		if(copy_contents(ftmp, fptr)){
			fclose(fptr);
			fclose(ftmp);
			fprintf(stderr, "Error occurred updating password file.\n");
			fprintf(stderr, "Password file may be corrupt, check the backup file: %s.\n", backup_file);
			free(backup_file);
			return 1;
		}
		fclose(fptr);
		fclose(ftmp);

		/* Everything was ok so backup no longer needed. May contain old
		 * passwords so shouldn't be kept around. */
		unlink(backup_file);
		free(backup_file);
	}

	return 0;
}<|MERGE_RESOLUTION|>--- conflicted
+++ resolved
@@ -138,13 +138,8 @@
 void print_usage(void)
 {
 	printf("mosquitto_passwd is a tool for managing password files for mosquitto.\n\n");
-<<<<<<< HEAD
 	printf("Usage: mosquitto_passwd [-H sha512 | -H sha512-pbkdf2] [-c | -D] passwordfile username\n");
-	printf("       mosquitto_passwd [-H sha512 | -H sha512-pbkdf2] -b passwordfile username password\n");
-=======
-	printf("Usage: mosquitto_passwd [-c | -D] passwordfile username\n");
-	printf("       mosquitto_passwd [-c] -b passwordfile username password\n");
->>>>>>> 27745154
+	printf("       mosquitto_passwd [-H sha512 | -H sha512-pbkdf2] [-c] -b passwordfile username password\n");
 	printf("       mosquitto_passwd -U passwordfile\n");
 	printf(" -b : run in batch mode to allow passing passwords on the command line.\n");
 	printf(" -c : create a new password file. This will overwrite existing files.\n");
@@ -558,85 +553,97 @@
 	}
 
 	idx = 1;
-	if(!strcmp(argv[1], "-H")){
-		if(argc < 5){
-			fprintf(stderr, "Error: -H argument given but not enough other arguments.\n");
-			return 1;
-		}
-		if(!strcmp(argv[2], "sha512")){
-			hashtype = pw_sha512;
-		}else if(!strcmp(argv[2], "sha512-pbkdf2")){
-			hashtype = pw_sha512_pbkdf2;
+	for(idx = 1; idx < argc; idx++){
+		if(!strcmp(argv[idx], "-H")){
+			if(idx+1 == argc){
+				fprintf(stderr, "Error: -H argument given but not enough other arguments.\n");
+				return 1;
+			}
+			if(!strcmp(argv[idx+1], "sha512")){
+				hashtype = pw_sha512;
+			}else if(!strcmp(argv[idx+1], "sha512-pbkdf2")){
+				hashtype = pw_sha512_pbkdf2;
+			}else{
+				fprintf(stderr, "Error: Unknown hash type '%s'\n", argv[idx+1]);
+				return 1;
+			}
+			idx++;
+		}else if(!strcmp(argv[idx], "-b")){
+			batch_mode = true;
+		}else if(!strcmp(argv[idx], "-c")){
+			create_new = true;
+		}else if(!strcmp(argv[idx], "-D")){
+			delete_user = true;
+		}else if(!strcmp(argv[idx], "-U")){
+			do_update_file = true;
 		}else{
-			fprintf(stderr, "Error: Unknown hash type '%s'\n", argv[2]);
-			return 1;
-		}
-		idx += 2;
-		argc -= 2;
-	}
-
-	if(!strcmp(argv[idx], "-c")){
-		create_new = true;
-<<<<<<< HEAD
-		if(argc != 4){
-			fprintf(stderr, "Error: -c argument given but password file or username missing.\n");
-			return 1;
+			break;
+		}
+	}
+
+	if(create_new && delete_user){
+		fprintf(stderr, "Error: -c and -D cannot be used together.\n");
+		return 1;
+	}
+	if(create_new && do_update_file){
+		fprintf(stderr, "Error: -c and -U cannot be used together.\n");
+		return 1;
+	}
+	if(delete_user && do_update_file){
+		fprintf(stderr, "Error: -D and -U cannot be used together.\n");
+		return 1;
+	}
+	if(delete_user && batch_mode){
+		fprintf(stderr, "Error: -b and -D cannot be used together.\n");
+		return 1;
+	}
+
+	if(create_new){
+		if(batch_mode){
+			if(idx+2 >= argc){
+				fprintf(stderr, "Error: -c argument given but password file, username, or password missing.\n");
+				return 1;
+			}else{
+				password_file_tmp = argv[idx];
+				username = argv[idx+1];
+				password_cmd = argv[idx+2];
+			}
 		}else{
-			password_file_tmp = argv[idx+1];
-			username = argv[idx+2];
-=======
-		if(argc == 4){
-			password_file_tmp = argv[2];
-			username = argv[3];
-		}else if(argc == 6){
-			if(!strcmp(argv[2], "-b")){
-				batch_mode = true;
-				password_file_tmp = argv[3];
-				username = argv[4];
-				password_cmd = argv[5];
+			if(idx+1 >= argc){
+				fprintf(stderr, "Error: -c argument given but password file or username missing.\n");
+				return 1;
 			}else{
-				fprintf(stderr, "Error: Incorrect number of arguments.\n");
-				return 1;
-			}
+				password_file_tmp = argv[idx];
+				username = argv[idx+1];
+			}
+		}
+	}else if(delete_user){
+		if(idx+1 >= argc){
+			fprintf(stderr, "Error: -D argument given but password file or username missing.\n");
+			return 1;
 		}else{
-			fprintf(stderr, "Error: -c argument given but password file or username missing.\n");
-			return 1;
->>>>>>> 27745154
-		}
-	}else if(!strcmp(argv[idx], "-D")){
-		delete_user = true;
-		if(argc != 4){
-			fprintf(stderr, "Error: -D argument given but password file or username missing.\n");
+			password_file_tmp = argv[idx];
+			username = argv[idx+1];
+		}
+	}else if(do_update_file){
+		if(idx+1 != argc){
+			fprintf(stderr, "Error: -U argument given but password file missing.\n");
 			return 1;
 		}else{
-			password_file_tmp = argv[idx+1];
-			username = argv[idx+2];
-		}
-	}else if(!strcmp(argv[idx], "-b")){
-		batch_mode = true;
-		if(argc != 5){
-			fprintf(stderr, "Error: -b argument given but password file, username or password missing.\n");
-			return 1;
-		}else{
-			password_file_tmp = argv[idx+1];
-			username = argv[idx+2];
-			password_cmd = argv[idx+3];
-		}
-	}else if(!strcmp(argv[idx], "-U")){
-		if(argc != 3){
-			fprintf(stderr, "Error: -U argument given but password file missing.\n");
-			return 1;
-		}else{
-			do_update_file = true;
-			password_file_tmp = argv[idx+1];
-		}
-	}else if(argc == 3){
+			password_file_tmp = argv[idx];
+		}
+	}else if(batch_mode == true && idx+3 == argc){
+		password_file_tmp = argv[idx];
+		username = argv[idx+1];
+		password_cmd = argv[idx+1];
+	}else if(batch_mode == false && idx+2 == argc){
 		password_file_tmp = argv[idx];
 		username = argv[idx+1];
 	}else{
 		print_usage();
 		return 1;
 	}
+
 	if(username && strlen(username) > 65535){
 		fprintf(stderr, "Error: Username must be less than 65536 characters long.\n");
 		return 1;
