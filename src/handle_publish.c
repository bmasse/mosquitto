/*
Copyright (c) 2009-2020 Roger Light <roger@atchoo.org>

All rights reserved. This program and the accompanying materials
are made available under the terms of the Eclipse Public License v1.0
and Eclipse Distribution License v1.0 which accompany this distribution.

The Eclipse Public License is available at
   http://www.eclipse.org/legal/epl-v10.html
and the Eclipse Distribution License is available at
  http://www.eclipse.org/org/documents/edl-v10.php.

Contributors:
   Roger Light - initial implementation and documentation.
*/

#include "config.h"

#include <assert.h>
#include <stdio.h>
#include <string.h>

#include "mosquitto_broker_internal.h"
#include "alias_mosq.h"
#include "mqtt_protocol.h"
#include "memory_mosq.h"
#include "packet_mosq.h"
#include "property_mosq.h"
#include "read_handle.h"
#include "send_mosq.h"
#include "sys_tree.h"
#include "util_mosq.h"


int handle__publish(struct mosquitto_db *db, struct mosquitto *context)
{
	uint8_t dup;
	int rc = 0;
	int rc2;
	uint8_t header = context->in_packet.command;
	int res = 0;
	struct mosquitto_msg_store *msg, *stored = NULL;
	int len;
	int slen;
	char *topic_mount;
	mosquitto_property *properties = NULL;
	mosquitto_property *p, *p_prev;
	mosquitto_property *msg_properties_last;
	uint32_t message_expiry_interval = 0;
	int topic_alias = -1;
	uint8_t reason_code = 0;
	uint16_t mid = 0;

	if(context->state != mosq_cs_active){
		return MOSQ_ERR_PROTOCOL;
	}

	msg = mosquitto__calloc(1, sizeof(struct mosquitto_msg_store));
	if(msg == NULL){
		return MOSQ_ERR_NOMEM;
	}

	dup = (header & 0x08)>>3;
	msg->qos = (header & 0x06)>>1;
	if(msg->qos == 3){
		log__printf(NULL, MOSQ_LOG_INFO,
				"Invalid QoS in PUBLISH from %s, disconnecting.", context->id);
		db__msg_store_free(msg);
		return MOSQ_ERR_MALFORMED_PACKET;
	}
	if(msg->qos > context->maximum_qos){
		log__printf(NULL, MOSQ_LOG_INFO,
				"Too high QoS in PUBLISH from %s, disconnecting.", context->id);
		db__msg_store_free(msg);
		return MOSQ_ERR_QOS_NOT_SUPPORTED;
	}
	msg->retain = (header & 0x01);

	if(msg->retain && db->config->retain_available == false){
		db__msg_store_free(msg);
		return MOSQ_ERR_RETAIN_NOT_SUPPORTED;
	}

	if(packet__read_string(&context->in_packet, &msg->topic, &slen)){
		db__msg_store_free(msg);
		return MOSQ_ERR_MALFORMED_PACKET;
	}
	if(!slen && context->protocol != mosq_p_mqtt5){
		/* Invalid publish topic, disconnect client. */
		db__msg_store_free(msg);
		return MOSQ_ERR_MALFORMED_PACKET;
	}

	if(msg->qos > 0){
		if(packet__read_uint16(&context->in_packet, &mid)){
			db__msg_store_free(msg);
			return MOSQ_ERR_MALFORMED_PACKET;
		}
		if(mid == 0){
			db__msg_store_free(msg);
			return MOSQ_ERR_PROTOCOL;
		}
		/* It is important to have a separate copy of mid, because msg may be
		 * freed before we want to send a PUBACK/PUBREC. */
		msg->source_mid = mid;
	}

	/* Handle properties */
	if(context->protocol == mosq_p_mqtt5){
		rc = property__read_all(CMD_PUBLISH, &context->in_packet, &properties);
		if(rc){
<<<<<<< HEAD
			db__msg_store_free(msg);
			if(rc == MOSQ_ERR_PROTOCOL){
				return MOSQ_ERR_MALFORMED_PACKET;
			}else{
				return rc;
			}
=======
			mosquitto__free(topic);
			return rc;
>>>>>>> 27745154
		}

		p = properties;
		p_prev = NULL;
		msg->properties = NULL;
		msg_properties_last = NULL;
		while(p){
			switch(p->identifier){
				case MQTT_PROP_CONTENT_TYPE:
				case MQTT_PROP_CORRELATION_DATA:
				case MQTT_PROP_PAYLOAD_FORMAT_INDICATOR:
				case MQTT_PROP_RESPONSE_TOPIC:
				case MQTT_PROP_USER_PROPERTY:
					if(msg->properties){
						msg_properties_last->next = p;
						msg_properties_last = p;
					}else{
						msg->properties = p;
						msg_properties_last = p;
					}
					if(p_prev){
						p_prev->next = p->next;
						p = p_prev->next;
					}else{
						properties = p->next;
						p = properties;
					}
					msg_properties_last->next = NULL;
					break;

				case MQTT_PROP_TOPIC_ALIAS:
					topic_alias = p->value.i16;
					p_prev = p;
					p = p->next;
					break;

				case MQTT_PROP_MESSAGE_EXPIRY_INTERVAL:
					message_expiry_interval = p->value.i32;
					p_prev = p;
					p = p->next;
					break;

				case MQTT_PROP_SUBSCRIPTION_IDENTIFIER:
					p_prev = p;
					p = p->next;
					break;

				default:
					p = p->next;
					break;
			}
		}
	}
	mosquitto_property_free_all(&properties);

	if(topic_alias == 0 || (context->listener && topic_alias > context->listener->max_topic_alias)){
		db__msg_store_free(msg);
		return MOSQ_ERR_TOPIC_ALIAS_INVALID;
	}else if(topic_alias > 0){
		if(msg->topic){
			rc = alias__add(context, msg->topic, topic_alias);
			if(rc){
				db__msg_store_free(msg);
				return rc;
			}
		}else{
			rc = alias__find(context, &msg->topic, topic_alias);
			if(rc){
				db__msg_store_free(msg);
				return MOSQ_ERR_TOPIC_ALIAS_INVALID;
			}
		}
	}

#ifdef WITH_BRIDGE
	rc = bridge__remap_topic_in(context, &msg->topic);
	if(rc){
		db__msg_store_free(msg);
		return rc;
	}

#endif
	if(mosquitto_pub_topic_check(msg->topic) != MOSQ_ERR_SUCCESS){
		/* Invalid publish topic, just swallow it. */
		db__msg_store_free(msg);
		return MOSQ_ERR_PROTOCOL;
	}

	msg->payloadlen = context->in_packet.remaining_length - context->in_packet.pos;
	G_PUB_BYTES_RECEIVED_INC(msg->payloadlen);
	if(context->listener && context->listener->mount_point){
		len = strlen(context->listener->mount_point) + strlen(msg->topic) + 1;
		topic_mount = mosquitto__malloc(len+1);
		if(!topic_mount){
			db__msg_store_free(msg);
			return MOSQ_ERR_NOMEM;
		}
		snprintf(topic_mount, len, "%s%s", context->listener->mount_point, msg->topic);
		topic_mount[len] = '\0';

		mosquitto__free(msg->topic);
		msg->topic = topic_mount;
	}

	if(msg->payloadlen){
		if(db->config->message_size_limit && msg->payloadlen > db->config->message_size_limit){
			log__printf(NULL, MOSQ_LOG_DEBUG, "Dropped too large PUBLISH from %s (d%d, q%d, r%d, m%d, '%s', ... (%ld bytes))", context->id, dup, msg->qos, msg->retain, msg->source_mid, msg->topic, (long)msg->payloadlen);
			reason_code = MQTT_RC_IMPLEMENTATION_SPECIFIC;
			goto process_bad_message;
		}
		if(UHPA_ALLOC(msg->payload, msg->payloadlen) == 0){
			db__msg_store_free(msg);
			return MOSQ_ERR_NOMEM;
		}

		if(packet__read_bytes(&context->in_packet, UHPA_ACCESS(msg->payload, msg->payloadlen), msg->payloadlen)){
			db__msg_store_free(msg);
			return MOSQ_ERR_MALFORMED_PACKET;
		}
	}

	/* Check for topic access */
	rc = mosquitto_acl_check(db, context, msg->topic, msg->payloadlen, UHPA_ACCESS(msg->payload, msg->payloadlen), msg->qos, msg->retain, MOSQ_ACL_WRITE);
	if(rc == MOSQ_ERR_ACL_DENIED){
		log__printf(NULL, MOSQ_LOG_DEBUG, "Denied PUBLISH from %s (d%d, q%d, r%d, m%d, '%s', ... (%ld bytes))", context->id, dup, msg->qos, msg->retain, msg->source_mid, msg->topic, (long)msg->payloadlen);
			reason_code = MQTT_RC_NOT_AUTHORIZED;
		goto process_bad_message;
	}else if(rc != MOSQ_ERR_SUCCESS){
		db__msg_store_free(msg);
		return rc;
	}

	log__printf(NULL, MOSQ_LOG_DEBUG, "Received PUBLISH from %s (d%d, q%d, r%d, m%d, '%s', ... (%ld bytes))", context->id, dup, msg->qos, msg->retain, msg->source_mid, msg->topic, (long)msg->payloadlen);

	if(!strncmp(msg->topic, "$CONTROL/", 9)){
#ifdef WITH_CONTROL
		rc = control__process(db, context, msg);
		db__msg_store_free(msg);
		return rc;
#else
		db__msg_store_free(msg);
		return MOSQ_ERR_SUCCESS;
#endif
	}

	{
		rc = plugin__handle_message(db, context, msg);
		if(rc){
			db__msg_store_free(msg);
			return rc;
		}
	}

	if(msg->qos > 0){
		db__message_store_find(context, msg->source_mid, &stored);
	}
	if(!stored){
<<<<<<< HEAD
		dup = 0;
		if(db__message_store(db, context, msg, message_expiry_interval, 0, mosq_mo_client)){
			return 1;
		}
		stored = msg;
		msg = NULL;
=======
		if(qos == 0
				|| db__ready_for_flight(&context->msgs_in, qos)
				|| db__ready_for_queue(context, qos, &context->msgs_in)){

			dup = 0;
			if(db__message_store(db, context, mid, topic, qos, payloadlen, &payload, retain, &stored, message_expiry_interval, msg_properties, 0, mosq_mo_client)){
				mosquitto_property_free_all(&msg_properties);
				return 1;
			}
			msg_properties = NULL; /* Now belongs to db__message_store() */
		}else{
			/* Client isn't allowed any more incoming messages, so fail early */
			reason_code = MQTT_RC_QUOTA_EXCEEDED;
			goto process_bad_message;
		}
>>>>>>> 27745154
	}else{
		db__msg_store_free(msg);
		msg = NULL;
		dup = 1;
	}

	switch(stored->qos){
		case 0:
			rc2 = sub__messages_queue(db, context->id, stored->topic, stored->qos, stored->retain, &stored);
			if(rc2 > 0) rc = 1;
			break;
		case 1:
			util__decrement_receive_quota(context);
			rc2 = sub__messages_queue(db, context->id, stored->topic, stored->qos, stored->retain, &stored);
			/* stored may now be free, so don't refer to it */
			if(rc2 == MOSQ_ERR_SUCCESS || context->protocol != mosq_p_mqtt5){
				if(send__puback(context, mid, 0, NULL)) rc = 1;
			}else if(rc2 == MOSQ_ERR_NO_SUBSCRIBERS){
				if(send__puback(context, mid, MQTT_RC_NO_MATCHING_SUBSCRIBERS, NULL)) rc = 1;
			}else{
				rc = rc2;
			}
			break;
		case 2:
			if(dup == 0){
				res = db__message_insert(db, context, stored->source_mid, mosq_md_in, stored->qos, stored->retain, stored, NULL, false);
			}else{
				res = 0;
			}
			/* db__message_insert() returns 2 to indicate dropped message
			 * due to queue. This isn't an error so don't disconnect them. */
			/* FIXME - this is no longer necessary due to failing early above */
			if(!res){
				if(send__pubrec(context, stored->source_mid, 0, NULL)) rc = 1;
			}else if(res == 1){
				rc = 1;
			}
			break;
	}

	db__message_write_queued_in(db, context);
	return rc;
process_bad_message:
	rc = 1;
	if(msg){
		switch(msg->qos){
			case 0:
				rc = MOSQ_ERR_SUCCESS;
				break;
			case 1:
				rc = send__puback(context, msg->source_mid, reason_code, NULL);
				break;
			case 2:
				if(context->protocol == mosq_p_mqtt5){
					rc = send__pubrec(context, msg->source_mid, reason_code, NULL);
				}else{
					rc = send__pubrec(context, msg->source_mid, 0, NULL);
				}
				break;
		}
		db__msg_store_free(msg);
	}
	return rc;
}
<|MERGE_RESOLUTION|>--- conflicted
+++ resolved
@@ -109,17 +109,12 @@
 	if(context->protocol == mosq_p_mqtt5){
 		rc = property__read_all(CMD_PUBLISH, &context->in_packet, &properties);
 		if(rc){
-<<<<<<< HEAD
 			db__msg_store_free(msg);
 			if(rc == MOSQ_ERR_PROTOCOL){
 				return MOSQ_ERR_MALFORMED_PACKET;
 			}else{
 				return rc;
 			}
-=======
-			mosquitto__free(topic);
-			return rc;
->>>>>>> 27745154
 		}
 
 		p = properties;
@@ -277,30 +272,21 @@
 		db__message_store_find(context, msg->source_mid, &stored);
 	}
 	if(!stored){
-<<<<<<< HEAD
-		dup = 0;
-		if(db__message_store(db, context, msg, message_expiry_interval, 0, mosq_mo_client)){
-			return 1;
-		}
-		stored = msg;
-		msg = NULL;
-=======
-		if(qos == 0
-				|| db__ready_for_flight(&context->msgs_in, qos)
-				|| db__ready_for_queue(context, qos, &context->msgs_in)){
+		if(msg->qos == 0
+				|| db__ready_for_flight(&context->msgs_in, msg->qos)
+				|| db__ready_for_queue(context, msg->qos, &context->msgs_in)){
 
 			dup = 0;
-			if(db__message_store(db, context, mid, topic, qos, payloadlen, &payload, retain, &stored, message_expiry_interval, msg_properties, 0, mosq_mo_client)){
-				mosquitto_property_free_all(&msg_properties);
+			if(db__message_store(db, context, msg, message_expiry_interval, 0, mosq_mo_client)){
 				return 1;
 			}
-			msg_properties = NULL; /* Now belongs to db__message_store() */
 		}else{
 			/* Client isn't allowed any more incoming messages, so fail early */
 			reason_code = MQTT_RC_QUOTA_EXCEEDED;
 			goto process_bad_message;
 		}
->>>>>>> 27745154
+		stored = msg;
+		msg = NULL;
 	}else{
 		db__msg_store_free(msg);
 		msg = NULL;
