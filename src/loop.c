/*
Copyright (c) 2009-2018 Roger Light <roger@atchoo.org>

All rights reserved. This program and the accompanying materials
are made available under the terms of the Eclipse Public License v1.0
and Eclipse Distribution License v1.0 which accompany this distribution.
 
The Eclipse Public License is available at
   http://www.eclipse.org/legal/epl-v10.html
and the Eclipse Distribution License is available at
  http://www.eclipse.org/org/documents/edl-v10.php.
 
Contributors:
   Roger Light - initial implementation and documentation.
   Tatsuzo Osawa - Add epoll.
*/

#include "config.h"

#ifndef WIN32
#  define _GNU_SOURCE
#endif

#include <assert.h>
#ifndef WIN32
#ifdef WITH_EPOLL
#include <sys/epoll.h>
#define MAX_EVENTS 1000
#endif
#include <poll.h>
#include <unistd.h>
#else
#include <process.h>
#include <winsock2.h>
#include <ws2tcpip.h>
#endif

#include <errno.h>
#include <signal.h>
#include <stdio.h>
#include <string.h>
#ifndef WIN32
#  include <sys/socket.h>
#endif
#include <time.h>

#ifdef WITH_WEBSOCKETS
#  include <libwebsockets.h>
#endif

#include "mosquitto_broker_internal.h"
#include "memory_mosq.h"
#include "packet_mosq.h"
#include "send_mosq.h"
#include "sys_tree.h"
#include "time_mosq.h"
#include "util_mosq.h"

extern bool flag_reload;
#ifdef WITH_PERSISTENCE
extern bool flag_db_backup;
#endif
extern bool flag_tree_print;
extern int run;

#ifdef WITH_EPOLL
static void loop_handle_reads_writes(struct mosquitto_db *db, mosq_sock_t sock, uint32_t events);
#else
static void loop_handle_reads_writes(struct mosquitto_db *db, struct pollfd *pollfds);
#endif

#ifdef WITH_WEBSOCKETS
static void temp__expire_websockets_clients(struct mosquitto_db *db)
{
	struct mosquitto *context, *ctxt_tmp;
	static time_t last_check = 0;
	time_t now = mosquitto_time();
	char *id;

	if(now - last_check > 60){
		HASH_ITER(hh_id, db->contexts_by_id, context, ctxt_tmp){
			if(context->wsi && context->sock != INVALID_SOCKET){
				if(context->keepalive && now - context->last_msg_in > (time_t)(context->keepalive)*3/2){
					if(db->config->connection_messages == true){
						if(context->id){
							id = context->id;
						}else{
							id = "<unknown>";
						}
						log__printf(NULL, MOSQ_LOG_NOTICE, "Client %s has exceeded timeout, disconnecting.", id);
					}
					/* Client has exceeded keepalive*1.5 */
					do_disconnect(db, context);
				}
			}
		}
		last_check = mosquitto_time();
	}
}
#endif

int mosquitto_main_loop(struct mosquitto_db *db, mosq_sock_t *listensock, int listensock_count, int listener_max)
{
#ifdef WITH_SYS_TREE
	time_t start_time = mosquitto_time();
#endif
#ifdef WITH_PERSISTENCE
	time_t last_backup = mosquitto_time();
#endif
	time_t now = 0;
	time_t now_time;
	int time_count;
	int fdcount;
	struct mosquitto *context, *ctxt_tmp;
#ifndef WIN32
	sigset_t sigblock, origsig;
#endif
	int i;
#ifdef WITH_EPOLL
	int j;
	struct epoll_event ev, events[MAX_EVENTS];
#else
	struct pollfd *pollfds = NULL;
	int pollfd_index;
	int pollfd_max;
#endif
#ifdef WITH_BRIDGE
	int rc;
#endif
	time_t expiration_check_time = 0;
	char *id;
	int err;
	socklen_t len;

#ifndef WIN32
	sigemptyset(&sigblock);
	sigaddset(&sigblock, SIGINT);
	sigaddset(&sigblock, SIGTERM);
	sigaddset(&sigblock, SIGUSR1);
	sigaddset(&sigblock, SIGUSR2);
	sigaddset(&sigblock, SIGHUP);
#endif

#ifndef WITH_EPOLL
#ifdef WIN32
	pollfd_max = _getmaxstdio();
#else
	pollfd_max = sysconf(_SC_OPEN_MAX);
#endif

	pollfds = mosquitto__malloc(sizeof(struct pollfd)*pollfd_max);
	if(!pollfds){
		log__printf(NULL, MOSQ_LOG_ERR, "Error: Out of memory.");
		return MOSQ_ERR_NOMEM;
	}
#endif

	if(db->config->persistent_client_expiration > 0){
		expiration_check_time = time(NULL) + 3600;
	}

#ifdef WITH_EPOLL
	db->epollfd = 0;
	if ((db->epollfd = epoll_create(MAX_EVENTS)) == -1) {
		log__printf(NULL, MOSQ_LOG_ERR, "Error in epoll creating: %s", strerror(errno));
		return MOSQ_ERR_UNKNOWN;
	}
	memset(&ev, 0, sizeof(struct epoll_event));
	memset(&events, 0, sizeof(struct epoll_event)*MAX_EVENTS);
	for(i=0; i<listensock_count; i++){
		ev.data.fd = listensock[i];
		ev.events = EPOLLIN;
		if (epoll_ctl(db->epollfd, EPOLL_CTL_ADD, listensock[i], &ev) == -1) {
			log__printf(NULL, MOSQ_LOG_ERR, "Error in epoll initial registering: %s", strerror(errno));
			(void)close(db->epollfd);
			db->epollfd = 0;
			return MOSQ_ERR_UNKNOWN;
		}
	}
#ifdef WITH_BRIDGE
	HASH_ITER(hh_sock, db->contexts_by_sock, context, ctxt_tmp){
		if(context->bridge){
			ev.data.fd = context->sock;
			ev.events = EPOLLIN;
			context->events = EPOLLIN;
			if (epoll_ctl(db->epollfd, EPOLL_CTL_ADD, context->sock, &ev) == -1) {
				log__printf(NULL, MOSQ_LOG_ERR, "Error in epoll initial registering bridge: %s", strerror(errno));
				(void)close(db->epollfd);
				db->epollfd = 0;
				return MOSQ_ERR_UNKNOWN;
			}
		}
	}
#endif
#endif

	while(run){
		context__free_disused(db);
#ifdef WITH_SYS_TREE
		if(db->config->sys_interval > 0){
			sys_tree__update(db, db->config->sys_interval, start_time);
		}
#endif

#ifndef WITH_EPOLL
		memset(pollfds, -1, sizeof(struct pollfd)*pollfd_max);

		pollfd_index = 0;
		for(i=0; i<listensock_count; i++){
			pollfds[pollfd_index].fd = listensock[i];
			pollfds[pollfd_index].events = POLLIN;
			pollfds[pollfd_index].revents = 0;
			pollfd_index++;
		}
#endif

		now_time = time(NULL);

		time_count = 0;
		HASH_ITER(hh_sock, db->contexts_by_sock, context, ctxt_tmp){
			if(time_count > 0){
				time_count--;
			}else{
				time_count = 1000;
				now = mosquitto_time();
			}
			context->pollfd_index = -1;

			if(context->sock != INVALID_SOCKET){
#ifdef WITH_BRIDGE
				if(context->bridge){
					mosquitto__check_keepalive(db, context);
					if(context->bridge->round_robin == false
							&& context->bridge->cur_address != 0
							&& context->bridge->primary_retry
							&& now > context->bridge->primary_retry){

						if(context->bridge->primary_retry_sock == INVALID_SOCKET){
							rc = net__try_connect(context, context->bridge->addresses[0].address,
									context->bridge->addresses[0].port,
									&context->bridge->primary_retry_sock, NULL, false);

							if(rc == 0){
								COMPAT_CLOSE(context->bridge->primary_retry_sock);
								context->bridge->primary_retry_sock = INVALID_SOCKET;
								context->bridge->primary_retry = 0;
								net__socket_close(db, context);
								context->bridge->cur_address = 0;
							}
						}else{
							len = sizeof(int);
							if(!getsockopt(context->bridge->primary_retry_sock, SOL_SOCKET, SO_ERROR, (char *)&err, &len)){
								if(err == 0){
									COMPAT_CLOSE(context->bridge->primary_retry_sock);
									context->bridge->primary_retry_sock = INVALID_SOCKET;
									context->bridge->primary_retry = 0;
									net__socket_close(db, context);
									context->bridge->cur_address = context->bridge->address_count-1;
								}else{
									COMPAT_CLOSE(context->bridge->primary_retry_sock);
									context->bridge->primary_retry_sock = INVALID_SOCKET;
									context->bridge->primary_retry = now+5;
								}
							}else{
								COMPAT_CLOSE(context->bridge->primary_retry_sock);
								context->bridge->primary_retry_sock = INVALID_SOCKET;
								context->bridge->primary_retry = now+5;
							}
						}
					}
				}
#endif

				/* Local bridges never time out in this fashion. */
				if(!(context->keepalive)
						|| context->bridge
						|| now - context->last_msg_in <= (time_t)(context->keepalive)*3/2){

					if(db__message_write(db, context) == MOSQ_ERR_SUCCESS){
#ifdef WITH_EPOLL
						if(context->current_out_packet || context->state == mosq_cs_connect_pending || context->ws_want_write){
							if(!(context->events & EPOLLOUT)) {
								ev.data.fd = context->sock;
								ev.events = EPOLLIN | EPOLLOUT;
								if(epoll_ctl(db->epollfd, EPOLL_CTL_ADD, context->sock, &ev) == -1) {
									if((errno != EEXIST)||(epoll_ctl(db->epollfd, EPOLL_CTL_MOD, context->sock, &ev) == -1)) {
											log__printf(NULL, MOSQ_LOG_DEBUG, "Error in epoll re-registering to EPOLLOUT: %s", strerror(errno));
									}
								}
								context->events = EPOLLIN | EPOLLOUT;
							}
							context->ws_want_write = false;
						}
						else{
							if(context->events & EPOLLOUT) {
								ev.data.fd = context->sock;
								ev.events = EPOLLIN;
								if(epoll_ctl(db->epollfd, EPOLL_CTL_ADD, context->sock, &ev) == -1) {
									if((errno != EEXIST)||(epoll_ctl(db->epollfd, EPOLL_CTL_MOD, context->sock, &ev) == -1)) {
											log__printf(NULL, MOSQ_LOG_DEBUG, "Error in epoll re-registering to EPOLLIN: %s", strerror(errno));
									}
								}
								context->events = EPOLLIN;
							}
						}
#else
						pollfds[pollfd_index].fd = context->sock;
						pollfds[pollfd_index].events = POLLIN;
						pollfds[pollfd_index].revents = 0;
						if(context->current_out_packet || context->state == mosq_cs_connect_pending || context->ws_want_write){
							pollfds[pollfd_index].events |= POLLOUT;
							context->ws_want_write = false;
						}
						context->pollfd_index = pollfd_index;
						pollfd_index++;
#endif
					}else{
						do_disconnect(db, context);
					}
				}else{
					if(db->config->connection_messages == true){
						if(context->id){
							id = context->id;
						}else{
							id = "<unknown>";
						}
						log__printf(NULL, MOSQ_LOG_NOTICE, "Client %s has exceeded timeout, disconnecting.", id);
					}
					/* Client has exceeded keepalive*1.5 */
					do_disconnect(db, context);
				}
			}
		}

#ifdef WITH_BRIDGE
		time_count = 0;
		for(i=0; i<db->bridge_count; i++){
			if(!db->bridges[i]) continue;

			context = db->bridges[i];

			if(context->sock == INVALID_SOCKET){
				if(time_count > 0){
					time_count--;
				}else{
					time_count = 1000;
					now = mosquitto_time();
				}
				/* Want to try to restart the bridge connection */
				if(!context->bridge->restart_t){
					context->bridge->restart_t = now+context->bridge->restart_timeout;
					context->bridge->cur_address++;
					if(context->bridge->cur_address == context->bridge->address_count){
						context->bridge->cur_address = 0;
					}
				}else{
					if((context->bridge->start_type == bst_lazy && context->bridge->lazy_reconnect)
							|| (context->bridge->start_type == bst_automatic && now > context->bridge->restart_t)){

#if defined(__GLIBC__) && defined(WITH_ADNS)
						if(context->adns){
							/* Connection attempted, waiting on DNS lookup */
							rc = gai_error(context->adns);
							if(rc == EAI_INPROGRESS){
								/* Just keep on waiting */
							}else if(rc == 0){
								rc = bridge__connect_step2(db, context);
								if(rc == MOSQ_ERR_SUCCESS){
#ifdef WITH_EPOLL
									ev.data.fd = context->sock;
									ev.events = EPOLLIN;
									if(context->current_out_packet){
										ev.events |= EPOLLOUT;
									}
									if(epoll_ctl(db->epollfd, EPOLL_CTL_ADD, context->sock, &ev) == -1) {
										if((errno != EEXIST)||(epoll_ctl(db->epollfd, EPOLL_CTL_MOD, context->sock, &ev) == -1)) {
												log__printf(NULL, MOSQ_LOG_DEBUG, "Error in epoll re-registering bridge: %s", strerror(errno));
										}
									}else{
										context->events = ev.events;
									}
#else
									pollfds[pollfd_index].fd = context->sock;
									pollfds[pollfd_index].events = POLLIN;
									pollfds[pollfd_index].revents = 0;
									if(context->current_out_packet){
										pollfds[pollfd_index].events |= POLLOUT;
									}
									context->pollfd_index = pollfd_index;
									pollfd_index++;
#endif
								}else if(rc == MOSQ_ERR_CONN_PENDING){
									context->bridge->restart_t = 0;
								}else{
									context->bridge->cur_address++;
									if(context->bridge->cur_address == context->bridge->address_count){
										context->bridge->cur_address = 0;
									}
									context->bridge->restart_t = 0;
								}
							}else{
								/* Need to retry */
								if(context->adns->ar_result){
									freeaddrinfo(context->adns->ar_result);
								}
								mosquitto__free(context->adns);
								context->adns = NULL;
								context->bridge->restart_t = 0;
							}
						}else{
							rc = bridge__connect_step1(db, context);
							if(rc){
								context->bridge->cur_address++;
								if(context->bridge->cur_address == context->bridge->address_count){
									context->bridge->cur_address = 0;
								}
							}else{
								/* Short wait for ADNS lookup */
								context->bridge->restart_t = 1;
							}
						}
#else
						{
							rc = bridge__connect(db, context);
							context->bridge->restart_t = 0;
							if(rc == MOSQ_ERR_SUCCESS){
<<<<<<< HEAD
								context->bridge->restart_t = 0;
=======
>>>>>>> 8960b1fe
								if(context->bridge->round_robin == false && context->bridge->cur_address != 0){
									context->bridge->primary_retry = now + 5;
								}
#ifdef WITH_EPOLL
								ev.data.fd = context->sock;
								ev.events = EPOLLIN;
								if(context->current_out_packet){
									ev.events |= EPOLLOUT;
								}
								if(epoll_ctl(db->epollfd, EPOLL_CTL_ADD, context->sock, &ev) == -1) {
									if((errno != EEXIST)||(epoll_ctl(db->epollfd, EPOLL_CTL_MOD, context->sock, &ev) == -1)) {
											log__printf(NULL, MOSQ_LOG_DEBUG, "Error in epoll re-registering bridge: %s", strerror(errno));
									}
								}else{
									context->events = ev.events;
								}
#else
								pollfds[pollfd_index].fd = context->sock;
								pollfds[pollfd_index].events = POLLIN;
								pollfds[pollfd_index].revents = 0;
								if(context->current_out_packet){
									pollfds[pollfd_index].events |= POLLOUT;
								}
								context->pollfd_index = pollfd_index;
								pollfd_index++;
#endif
							}else{
								context->bridge->cur_address++;
								if(context->bridge->cur_address == context->bridge->address_count){
									context->bridge->cur_address = 0;
								}
							}
						}
#endif
					}
				}
			}
		}
#endif
		now_time = time(NULL);
		if(db->config->persistent_client_expiration > 0 && now_time > expiration_check_time){
			HASH_ITER(hh_id, db->contexts_by_id, context, ctxt_tmp){
				if(context->sock == INVALID_SOCKET && context->clean_session == 0){
					/* This is a persistent client, check to see if the
					 * last time it connected was longer than
					 * persistent_client_expiration seconds ago. If so,
					 * expire it and clean up.
					 */
					if(now_time > context->disconnect_t+db->config->persistent_client_expiration){
						if(context->id){
							id = context->id;
						}else{
							id = "<unknown>";
						}
						log__printf(NULL, MOSQ_LOG_NOTICE, "Expiring persistent client %s due to timeout.", id);
						G_CLIENTS_EXPIRED_INC();
						context->clean_session = true;
						context->state = mosq_cs_expiring;
						do_disconnect(db, context);
					}
				}
			}
			expiration_check_time = time(NULL) + 3600;
		}

#ifndef WIN32
		sigprocmask(SIG_SETMASK, &sigblock, &origsig);
#ifdef WITH_EPOLL
		fdcount = epoll_wait(db->epollfd, events, MAX_EVENTS, 100);
#else
		fdcount = poll(pollfds, pollfd_index, 100);
#endif
		sigprocmask(SIG_SETMASK, &origsig, NULL);
#else
		fdcount = WSAPoll(pollfds, pollfd_index, 100);
#endif
#ifdef WITH_EPOLL
		switch(fdcount){
		case -1:
			if(errno != EINTR){
				log__printf(NULL, MOSQ_LOG_ERR, "Error in epoll waiting: %s.", strerror(errno));
			}
			break;
		case 0:
			break;
		default:
			for(i=0; i<fdcount; i++){
				for(j=0; j<listensock_count; j++){
					if (events[i].data.fd == listensock[j]) {
						if (events[i].events & (EPOLLIN | EPOLLPRI)){
							while((ev.data.fd = net__socket_accept(db, listensock[j])) != -1){
								ev.events = EPOLLIN;
								if (epoll_ctl(db->epollfd, EPOLL_CTL_ADD, ev.data.fd, &ev) == -1) {
									log__printf(NULL, MOSQ_LOG_ERR, "Error in epoll accepting: %s", strerror(errno));
								}
								context = NULL;
								HASH_FIND(hh_sock, db->contexts_by_sock, &(ev.data.fd), sizeof(mosq_sock_t), context);
								if(!context) {
									log__printf(NULL, MOSQ_LOG_ERR, "Error in epoll accepting: no context");
								}
								context->events = EPOLLIN;
							}
						}
						break;
					}
				}
				if (j == listensock_count) {
					loop_handle_reads_writes(db, events[i].data.fd, events[i].events);
				}
			}
		}
#else
		if(fdcount == -1){
			log__printf(NULL, MOSQ_LOG_ERR, "Error in poll: %s.", strerror(errno));
		}else{
			loop_handle_reads_writes(db, pollfds);

			for(i=0; i<listensock_count; i++){
				if(pollfds[i].revents & (POLLIN | POLLPRI)){
					while(net__socket_accept(db, listensock[i]) != -1){
					}
				}
			}
		}
#endif
#ifdef WITH_PERSISTENCE
		if(db->config->persistence && db->config->autosave_interval){
			if(db->config->autosave_on_changes){
				if(db->persistence_changes >= db->config->autosave_interval){
					persist__backup(db, false);
					db->persistence_changes = 0;
				}
			}else{
				if(last_backup + db->config->autosave_interval < mosquitto_time()){
					persist__backup(db, false);
					last_backup = mosquitto_time();
				}
			}
		}
#endif

#ifdef WITH_PERSISTENCE
		if(flag_db_backup){
			persist__backup(db, false);
			flag_db_backup = false;
		}
#endif
		if(flag_reload){
			log__printf(NULL, MOSQ_LOG_INFO, "Reloading config.");
			config__read(db, db->config, true);
			mosquitto_security_cleanup(db, true);
			mosquitto_security_init(db, true);
			mosquitto_security_apply(db);
			log__close(db->config);
			log__init(db->config);
			flag_reload = false;
		}
		if(flag_tree_print){
			sub__tree_print(db->subs, 0);
			flag_tree_print = false;
		}
#ifdef WITH_WEBSOCKETS
		for(i=0; i<db->config->listener_count; i++){
			/* Extremely hacky, should be using the lws provided external poll
			 * interface, but their interface has changed recently and ours
			 * will soon, so for now websockets clients are second class
			 * citizens. */
			if(db->config->listeners[i].ws_context){
				libwebsocket_service(db->config->listeners[i].ws_context, 0);
			}
		}
		if(db->config->have_websockets_listener){
			temp__expire_websockets_clients(db);
		}
#endif
	}

#ifdef WITH_EPOLL
	(void) close(db->epollfd);
	db->epollfd = 0;
#else
	mosquitto__free(pollfds);
#endif
	return MOSQ_ERR_SUCCESS;
}

void do_disconnect(struct mosquitto_db *db, struct mosquitto *context)
{
	char *id;
#ifdef WITH_EPOLL
	struct epoll_event ev;
#endif

	if(context->state == mosq_cs_disconnected){
		return;
	}
#ifdef WITH_WEBSOCKETS
	if(context->wsi){
		if(context->state != mosq_cs_disconnecting){
			context->state = mosq_cs_disconnect_ws;
		}
		if(context->wsi){
			libwebsocket_callback_on_writable(context->ws_context, context->wsi);
		}
		if(context->sock != INVALID_SOCKET){
			HASH_DELETE(hh_sock, db->contexts_by_sock, context);
#ifdef WITH_EPOLL
			if (epoll_ctl(db->epollfd, EPOLL_CTL_DEL, context->sock, &ev) == -1) {
				log__printf(NULL, MOSQ_LOG_DEBUG, "Error in epoll disconnecting websockets: %s", strerror(errno));
			}
#endif		
			context->sock = INVALID_SOCKET;
			context->pollfd_index = -1;
		}
<<<<<<< HEAD
		HASH_DELETE(hh_id, db->contexts_by_id, context);
		context->old_id = context->id;
		context->id = NULL;
=======
		if(context->id){
			HASH_DELETE(hh_id, db->contexts_by_id, context);
			context->old_id = context->id;
			context->id = NULL;
		}
>>>>>>> 8960b1fe
	}else
#endif
	{
		if(db->config->connection_messages == true){
			if(context->id){
				id = context->id;
			}else if(context->old_id){
				id = context->old_id;
			}else{
				id = "<unknown>";
			}
			if(context->state != mosq_cs_disconnecting){
				log__printf(NULL, MOSQ_LOG_NOTICE, "Socket error on client %s, disconnecting.", id);
			}else{
				log__printf(NULL, MOSQ_LOG_NOTICE, "Client %s disconnected.", id);
			}
		}
#ifdef WITH_EPOLL
		if (context->sock != INVALID_SOCKET && epoll_ctl(db->epollfd, EPOLL_CTL_DEL, context->sock, &ev) == -1) {
			log__printf(NULL, MOSQ_LOG_DEBUG, "Error in epoll disconnecting: %s", strerror(errno));
		}
#endif		
		context__disconnect(db, context);
#ifdef WITH_BRIDGE
		if(context->clean_session && !context->bridge){
#else
		if(context->clean_session){
#endif
			context__add_to_disused(db, context);
			if(context->id){
				HASH_DELETE(hh_id, db->contexts_by_id, context);
				mosquitto__free(context->id);
				context->id = NULL;
			}
		}
		context->state = mosq_cs_disconnected;
	}
}


#ifdef WITH_EPOLL
static void loop_handle_reads_writes(struct mosquitto_db *db, mosq_sock_t sock, uint32_t events)
#else
static void loop_handle_reads_writes(struct mosquitto_db *db, struct pollfd *pollfds)
#endif
{
	struct mosquitto *context;
#ifndef WITH_EPOLL
	struct mosquitto *ctxt_tmp;
#endif
	int err;
	socklen_t len;

#ifdef WITH_EPOLL
	int i;
	context = NULL;
	HASH_FIND(hh_sock, db->contexts_by_sock, &sock, sizeof(mosq_sock_t), context);
	if(!context) {
		return;
	}
	for (i=0;i<1;i++) {
#else
	HASH_ITER(hh_sock, db->contexts_by_sock, context, ctxt_tmp){
		if(context->pollfd_index < 0){
			continue;
		}

		assert(pollfds[context->pollfd_index].fd == context->sock);
#endif

#ifdef WITH_WEBSOCKETS
		if(context->wsi){
			struct lws_pollfd wspoll;
#ifdef WITH_EPOLL
			wspoll.fd = context->sock;
			wspoll.events = context->events;
			wspoll.revents = events;
#else
			wspoll.fd = pollfds[context->pollfd_index].fd;
			wspoll.events = pollfds[context->pollfd_index].events;
			wspoll.revents = pollfds[context->pollfd_index].revents;
#endif
#ifdef LWS_LIBRARY_VERSION_NUMBER
			lws_service_fd(lws_get_context(context->wsi), &wspoll);
#else
			lws_service_fd(context->ws_context, &wspoll);
#endif
			continue;
		}
#endif

#ifdef WITH_TLS
#ifdef WITH_EPOLL
		if(events & EPOLLOUT ||
#else
		if(pollfds[context->pollfd_index].revents & POLLOUT ||
#endif
				context->want_write ||
				(context->ssl && context->state == mosq_cs_new)){
#else
#ifdef WITH_EPOLL
		if(events & EPOLLOUT){
#else			
		if(pollfds[context->pollfd_index].revents & POLLOUT){
#endif
#endif
			if(context->state == mosq_cs_connect_pending){
				len = sizeof(int);
				if(!getsockopt(context->sock, SOL_SOCKET, SO_ERROR, (char *)&err, &len)){
					if(err == 0){
						context->state = mosq_cs_new;
#ifdef WITH_ADNS
						if(context->bridge){
							bridge__connect_step3(db, context);
							continue;
						}
#endif
					}
				}else{
					do_disconnect(db, context);
					continue;
				}
			}
			if(packet__write(context)){
				do_disconnect(db, context);
				continue;
			}
		}
	}

#ifdef WITH_EPOLL
	context = NULL;
	HASH_FIND(hh_sock, db->contexts_by_sock, &sock, sizeof(mosq_sock_t), context);
	if(!context) {
		return;
	}
	for (i=0;i<1;i++) {
#else
	HASH_ITER(hh_sock, db->contexts_by_sock, context, ctxt_tmp){
		if(context->pollfd_index < 0){
			continue;
		}
#endif
#ifdef WITH_WEBSOCKETS
		if(context->wsi){
			// Websocket are already handled above
			continue;
		}
#endif

#ifdef WITH_TLS
#ifdef WITH_EPOLL
		if(events & EPOLLIN ||
#else
		if(pollfds[context->pollfd_index].revents & POLLIN ||
#endif
				(context->ssl && context->state == mosq_cs_new)){
#else
#ifdef WITH_EPOLL
		if(events & EPOLLIN){
#else
		if(pollfds[context->pollfd_index].revents & POLLIN){
#endif
#endif
			do{
				if(packet__read(db, context)){
					do_disconnect(db, context);
					continue;
				}
			}while(SSL_DATA_PENDING(context));
		}else{
#ifdef WITH_EPOLL
			if(events & (EPOLLERR | EPOLLHUP)){
#else
			if(context->pollfd_index >= 0 && pollfds[context->pollfd_index].revents & (POLLERR | POLLNVAL | POLLHUP)){
#endif
				do_disconnect(db, context);
				continue;
			}
		}
	}
}


<|MERGE_RESOLUTION|>--- conflicted
+++ resolved
@@ -424,10 +424,6 @@
 							rc = bridge__connect(db, context);
 							context->bridge->restart_t = 0;
 							if(rc == MOSQ_ERR_SUCCESS){
-<<<<<<< HEAD
-								context->bridge->restart_t = 0;
-=======
->>>>>>> 8960b1fe
 								if(context->bridge->round_robin == false && context->bridge->cur_address != 0){
 									context->bridge->primary_retry = now + 5;
 								}
@@ -642,17 +638,11 @@
 			context->sock = INVALID_SOCKET;
 			context->pollfd_index = -1;
 		}
-<<<<<<< HEAD
-		HASH_DELETE(hh_id, db->contexts_by_id, context);
-		context->old_id = context->id;
-		context->id = NULL;
-=======
 		if(context->id){
 			HASH_DELETE(hh_id, db->contexts_by_id, context);
 			context->old_id = context->id;
 			context->id = NULL;
 		}
->>>>>>> 8960b1fe
 	}else
 #endif
 	{
