/*
Copyright (c) 2009-2020 Roger Light <roger@atchoo.org>

All rights reserved. This program and the accompanying materials
are made available under the terms of the Eclipse Public License 2.0
and Eclipse Distribution License v1.0 which accompany this distribution.
 
The Eclipse Public License is available at
   https://www.eclipse.org/legal/epl-2.0/
and the Eclipse Distribution License is available at
  http://www.eclipse.org/org/documents/edl-v10.php.
 
SPDX-License-Identifier: EPL-2.0 OR BSD-3-Clause

Contributors:
   Roger Light - initial implementation and documentation.
*/

#include "config.h"

#include <assert.h>
#include <stdio.h>
#include <utlist.h>

#include "mosquitto_broker_internal.h"
#include "memory_mosq.h"
#include "send_mosq.h"
#include "sys_tree.h"
#include "time_mosq.h"
#include "util_mosq.h"

/**
 * Is this context ready to take more in flight messages right now?
 * @param context the client context of interest
 * @param qos qos for the packet of interest
 * @return true if more in flight are allowed.
 */
bool db__ready_for_flight(struct mosquitto *context, enum mosquitto_msg_direction dir, int qos)
{
	struct mosquitto_msg_data *msgs;
	bool valid_bytes;
	bool valid_count;

	if(dir == mosq_md_out){
		msgs = &context->msgs_out;
	}else{
		msgs = &context->msgs_in;
	}

	if(msgs->inflight_maximum == 0 && db.config->max_inflight_bytes == 0){
		return true;
	}

	if(qos == 0){
		/* Deliver QoS 0 messages unless the queue is already full.
		 * For QoS 0 messages the choice is either "inflight" or dropped.
		 * There is no queueing option, unless the client is offline and
		 * queue_qos0_messages is enabled.
		 */
		if(db.config->max_queued_messages == 0 && db.config->max_inflight_bytes == 0){
			return true;
		}
		valid_bytes = ((msgs->msg_bytes - (ssize_t)db.config->max_inflight_bytes) < (ssize_t)db.config->max_queued_bytes);
		if(dir == mosq_md_out){
			valid_count = context->out_packet_count < db.config->max_queued_messages;
		}else{
			valid_count = msgs->msg_count - msgs->inflight_maximum < db.config->max_queued_messages;
		}

		if(db.config->max_queued_messages == 0){
			return valid_bytes;
		}
		if(db.config->max_queued_bytes == 0){
			return valid_count;
		}
	}else{
		valid_bytes = (ssize_t)msgs->msg_bytes12 < (ssize_t)db.config->max_inflight_bytes;
		valid_count = msgs->inflight_quota > 0;

		if(msgs->inflight_maximum == 0){
			return valid_bytes;
		}
		if(db.config->max_inflight_bytes == 0){
			return valid_count;
		}
	}

	return valid_bytes && valid_count;
}


/**
 * For a given client context, are more messages allowed to be queued?
 * It is assumed that inflight checks and queue_qos0 checks have already
 * been made.
 * @param context client of interest
 * @param qos destination qos for the packet of interest
 * @return true if queuing is allowed, false if should be dropped
 */
bool db__ready_for_queue(struct mosquitto *context, int qos, struct mosquitto_msg_data *msg_data)
{
	int source_count;
	int adjust_count;
	long source_bytes;
	ssize_t adjust_bytes = (ssize_t)db.config->max_inflight_bytes;
	bool valid_bytes;
	bool valid_count;

	if(db.config->max_queued_messages == 0 && db.config->max_queued_bytes == 0){
		return true;
	}

	if(qos == 0){
		return false; /* This case is handled in db__ready_for_flight() */
	}else{
		source_bytes = (ssize_t)msg_data->msg_bytes12;
		source_count = msg_data->msg_count12;
	}
	adjust_count = msg_data->inflight_maximum;

	/* nothing in flight for offline clients */
	if(!net__is_connected(context)){
		adjust_bytes = 0;
		adjust_count = 0;
	}

	valid_bytes = (source_bytes - (ssize_t)adjust_bytes) < (ssize_t)db.config->max_queued_bytes;
	valid_count = source_count - adjust_count < db.config->max_queued_messages;

	if(db.config->max_queued_bytes == 0){
		return valid_count;
	}
	if(db.config->max_queued_messages == 0){
		return valid_bytes;
	}

	return valid_bytes && valid_count;
}


int db__open(struct mosquitto__config *config)
{
	struct mosquitto__subhier *subhier;

	if(!config) return MOSQ_ERR_INVAL;

	db.last_db_id = 0;

	db.contexts_by_id = NULL;
	db.contexts_by_sock = NULL;
	db.contexts_for_free = NULL;
#ifdef WITH_BRIDGE
	db.bridges = NULL;
	db.bridge_count = 0;
#endif

	/* Initialize the hashtable */
	db.clientid_index_hash = NULL;

	db.subs = NULL;

	subhier = sub__add_hier_entry(NULL, &db.subs, "", 0);
	if(!subhier) return MOSQ_ERR_NOMEM;

	subhier = sub__add_hier_entry(NULL, &db.subs, "$SYS", (uint16_t)strlen("$SYS"));
	if(!subhier) return MOSQ_ERR_NOMEM;

	retain__init();

	db.config->security_options.unpwd = NULL;

#ifdef WITH_PERSISTENCE
	if(persist__restore()) return 1;
#endif

	return MOSQ_ERR_SUCCESS;
}

static void subhier_clean(struct mosquitto__subhier **subhier)
{
	struct mosquitto__subhier *peer, *subhier_tmp;
	struct mosquitto__subleaf *leaf, *nextleaf;

	HASH_ITER(hh, *subhier, peer, subhier_tmp){
		leaf = peer->subs;
		while(leaf){
			nextleaf = leaf->next;
			mosquitto__free(leaf);
			leaf = nextleaf;
		}
		subhier_clean(&peer->children);
		mosquitto__free(peer->topic);

		HASH_DELETE(hh, *subhier, peer);
		mosquitto__free(peer);
	}
}

int db__close(void)
{
	subhier_clean(&db.subs);
	retain__clean(&db.retains);
	db__msg_store_clean();

	return MOSQ_ERR_SUCCESS;
}


void db__msg_store_add(struct mosquitto_msg_store *store)
{
	store->next = db.msg_store;
	store->prev = NULL;
	if(db.msg_store){
		db.msg_store->prev = store;
	}
	db.msg_store = store;
}


void db__msg_store_free(struct mosquitto_msg_store *store)
{
	int i;

	mosquitto__free(store->source_id);
	mosquitto__free(store->source_username);
	if(store->dest_ids){
		for(i=0; i<store->dest_id_count; i++){
			mosquitto__free(store->dest_ids[i]);
		}
		mosquitto__free(store->dest_ids);
	}
	mosquitto__free(store->topic);
	mosquitto_property_free_all(&store->properties);
	mosquitto__free(store->payload);
	mosquitto__free(store);
}

void db__msg_store_remove(struct mosquitto_msg_store *store)
{
	if(store->prev){
		store->prev->next = store->next;
		if(store->next){
			store->next->prev = store->prev;
		}
	}else{
		db.msg_store = store->next;
		if(store->next){
			store->next->prev = NULL;
		}
	}
	db.msg_store_count--;
	db.msg_store_bytes -= store->payloadlen;

	db__msg_store_free(store);
}


void db__msg_store_clean(void)
{
	struct mosquitto_msg_store *store, *next;;

	store = db.msg_store;
	while(store){
		next = store->next;
		db__msg_store_remove(store);
		store = next;
	}
}

void db__msg_store_ref_inc(struct mosquitto_msg_store *store)
{
	store->ref_count++;
}

void db__msg_store_ref_dec(struct mosquitto_msg_store **store)
{
	(*store)->ref_count--;
	if((*store)->ref_count == 0){
		db__msg_store_remove(*store);
		*store = NULL;
	}
}


void db__msg_store_compact(void)
{
	struct mosquitto_msg_store *store, *next;

	store = db.msg_store;
	while(store){
		next = store->next;
		if(store->ref_count < 1){
			db__msg_store_remove(store);
		}
		store = next;
	}
}


static void db__message_remove(struct mosquitto_msg_data *msg_data, struct mosquitto_client_msg *item)
{
	if(!msg_data || !item){
		return;
	}

	DL_DELETE(msg_data->inflight, item);
	if(item->store){
		msg_data->msg_count--;
		msg_data->msg_bytes -= item->store->payloadlen;
		if(item->qos > 0){
			msg_data->msg_count12--;
			msg_data->msg_bytes12 -= item->store->payloadlen;
		}
		db__msg_store_ref_dec(&item->store);
	}

	mosquitto_property_free_all(&item->properties);
	mosquitto__free(item);
}


void db__message_dequeue_first(struct mosquitto *context, struct mosquitto_msg_data *msg_data)
{
	struct mosquitto_client_msg *msg;

	UNUSED(context);

	msg = msg_data->queued;
	DL_DELETE(msg_data->queued, msg);
	DL_APPEND(msg_data->inflight, msg);
	if(msg_data->inflight_quota > 0){
		msg_data->inflight_quota--;
	}
}


int db__message_delete_outgoing(struct mosquitto *context, uint16_t mid, enum mosquitto_msg_state expect_state, int qos)
{
	struct mosquitto_client_msg *tail, *tmp;
	int msg_index = 0;

	if(!context) return MOSQ_ERR_INVAL;

	DL_FOREACH_SAFE(context->msgs_out.inflight, tail, tmp){
		msg_index++;
		if(tail->mid == mid){
			if(tail->qos != qos){
				return MOSQ_ERR_PROTOCOL;
			}else if(qos == 2 && tail->state != expect_state){
				return MOSQ_ERR_PROTOCOL;
			}
			msg_index--;
			db__message_remove(&context->msgs_out, tail);
			break;
		}
	}

	DL_FOREACH_SAFE(context->msgs_out.queued, tail, tmp){
		if(context->msgs_out.inflight_maximum != 0 && msg_index >= context->msgs_out.inflight_maximum){
			break;
		}

		msg_index++;
		tail->timestamp = db.now_s;
		switch(tail->qos){
			case 0:
				tail->state = mosq_ms_publish_qos0;
				break;
			case 1:
				tail->state = mosq_ms_publish_qos1;
				break;
			case 2:
				tail->state = mosq_ms_publish_qos2;
				break;
		}
		db__message_dequeue_first(context, &context->msgs_out);
	}
#ifdef WITH_PERSISTENCE
	db.persistence_changes++;
#endif

	return db__message_write_inflight_out_latest(context);
}

int db__message_insert(struct mosquitto *context, uint16_t mid, enum mosquitto_msg_direction dir, uint8_t qos, bool retain, struct mosquitto_msg_store *stored, mosquitto_property *properties, bool update)
{
	struct mosquitto_client_msg *msg;
	struct mosquitto_msg_data *msg_data;
	enum mosquitto_msg_state state = mosq_ms_invalid;
	int rc = 0;
	int i;
	char **dest_ids;

	assert(stored);
	if(!context) return MOSQ_ERR_INVAL;
	if(!context->id) return MOSQ_ERR_SUCCESS; /* Protect against unlikely "client is disconnected but not entirely freed" scenario */

	if(dir == mosq_md_out){
		msg_data = &context->msgs_out;
	}else{
		msg_data = &context->msgs_in;
	}

	/* Check whether we've already sent this message to this client
	 * for outgoing messages only.
	 * If retain==true then this is a stale retained message and so should be
	 * sent regardless. FIXME - this does mean retained messages will received
	 * multiple times for overlapping subscriptions, although this is only the
	 * case for SUBSCRIPTION with multiple subs in so is a minor concern.
	 */
	if(context->protocol != mosq_p_mqtt5
			&& db.config->allow_duplicate_messages == false
			&& dir == mosq_md_out && retain == false && stored->dest_ids){

		for(i=0; i<stored->dest_id_count; i++){
			if(!strcmp(stored->dest_ids[i], context->id)){
				/* We have already sent this message to this client. */
				mosquitto_property_free_all(&properties);
				return MOSQ_ERR_SUCCESS;
			}
		}
	}
	if(!net__is_connected(context)){
		/* Client is not connected only queue messages with QoS>0. */
		if(qos == 0 && !db.config->queue_qos0_messages){
			if(!context->bridge){
				mosquitto_property_free_all(&properties);
				return 2;
			}else{
				if(context->bridge->start_type != bst_lazy){
					mosquitto_property_free_all(&properties);
					return 2;
				}
			}
		}
		if(context->bridge && context->bridge->clean_start_local == true){
			mosquitto_property_free_all(&properties);
			return 2;
		}
	}

<<<<<<< HEAD
	if(net__is_connected(context)){
		if(db__ready_for_flight(msg_data, qos)){
=======
	if(context->sock != INVALID_SOCKET){
		if(db__ready_for_flight(context, dir, qos)){
>>>>>>> 0e1388a6
			if(dir == mosq_md_out){
				switch(qos){
					case 0:
						state = mosq_ms_publish_qos0;
						break;
					case 1:
						state = mosq_ms_publish_qos1;
						break;
					case 2:
						state = mosq_ms_publish_qos2;
						break;
				}
			}else{
				if(qos == 2){
					state = mosq_ms_wait_for_pubrel;
				}else{
					mosquitto_property_free_all(&properties);
					return 1;
				}
			}
		}else if(qos != 0 && db__ready_for_queue(context, qos, msg_data)){
			state = mosq_ms_queued;
			rc = 2;
		}else{
			/* Dropping message due to full queue. */
			if(context->is_dropping == false){
				context->is_dropping = true;
				log__printf(NULL, MOSQ_LOG_NOTICE,
						"Outgoing messages are being dropped for client %s.",
						context->id);
			}
			G_MSGS_DROPPED_INC();
			mosquitto_property_free_all(&properties);
			return 2;
		}
	}else{
		if (db__ready_for_queue(context, qos, msg_data)){
			state = mosq_ms_queued;
		}else{
			G_MSGS_DROPPED_INC();
			if(context->is_dropping == false){
				context->is_dropping = true;
				log__printf(NULL, MOSQ_LOG_NOTICE,
						"Outgoing messages are being dropped for client %s.",
						context->id);
			}
			mosquitto_property_free_all(&properties);
			return 2;
		}
	}
	assert(state != mosq_ms_invalid);

#ifdef WITH_PERSISTENCE
	if(state == mosq_ms_queued){
		db.persistence_changes++;
	}
#endif

	msg = mosquitto__malloc(sizeof(struct mosquitto_client_msg));
	if(!msg) return MOSQ_ERR_NOMEM;
	msg->prev = NULL;
	msg->next = NULL;
	msg->store = stored;
	db__msg_store_ref_inc(msg->store);
	msg->mid = mid;
	msg->timestamp = db.now_s;
	msg->direction = dir;
	msg->state = state;
	msg->dup = false;
	if(qos > context->max_qos){
		msg->qos = context->max_qos;
	}else{
		msg->qos = qos;
	}
	msg->retain = retain;
	msg->properties = properties;

	if(state == mosq_ms_queued){
		DL_APPEND(msg_data->queued, msg);
	}else{
		DL_APPEND(msg_data->inflight, msg);
	}
	msg_data->msg_count++;
	msg_data->msg_bytes+= msg->store->payloadlen;
	if(qos > 0){
		msg_data->msg_count12++;
		msg_data->msg_bytes12 += msg->store->payloadlen;
	}

	if(db.config->allow_duplicate_messages == false && dir == mosq_md_out && retain == false){
		/* Record which client ids this message has been sent to so we can avoid duplicates.
		 * Outgoing messages only.
		 * If retain==true then this is a stale retained message and so should be
		 * sent regardless. FIXME - this does mean retained messages will received
		 * multiple times for overlapping subscriptions, although this is only the
		 * case for SUBSCRIPTION with multiple subs in so is a minor concern.
		 */
		dest_ids = mosquitto__realloc(stored->dest_ids, sizeof(char *)*(size_t)(stored->dest_id_count+1));
		if(dest_ids){
			stored->dest_ids = dest_ids;
			stored->dest_id_count++;
			stored->dest_ids[stored->dest_id_count-1] = mosquitto__strdup(context->id);
			if(!stored->dest_ids[stored->dest_id_count-1]){
				return MOSQ_ERR_NOMEM;
			}
		}else{
			return MOSQ_ERR_NOMEM;
		}
	}
#ifdef WITH_BRIDGE
	if(context->bridge && context->bridge->start_type == bst_lazy
			&& !net__is_connected(context)
			&& context->msgs_out.msg_count >= context->bridge->threshold){

		context->bridge->lazy_reconnect = true;
	}
#endif

	if(dir == mosq_md_out && msg->qos > 0){
		util__decrement_send_quota(context);
	}else if(dir == mosq_md_in && msg->qos > 0){
		util__decrement_receive_quota(context);
	}

	if(dir == mosq_md_out && update){
		rc = db__message_write_inflight_out_latest(context);
		if(rc) return rc;
		rc = db__message_write_queued_out(context);
		if(rc) return rc;
	}

	return rc;
}

int db__message_update_outgoing(struct mosquitto *context, uint16_t mid, enum mosquitto_msg_state state, int qos)
{
	struct mosquitto_client_msg *tail;

	DL_FOREACH(context->msgs_out.inflight, tail){
		if(tail->mid == mid){
			if(tail->qos != qos){
				return MOSQ_ERR_PROTOCOL;
			}
			tail->state = state;
			tail->timestamp = db.now_s;
			return MOSQ_ERR_SUCCESS;
		}
	}
	return MOSQ_ERR_NOT_FOUND;
}


static void db__messages_delete_list(struct mosquitto_client_msg **head)
{
	struct mosquitto_client_msg *tail, *tmp;

	DL_FOREACH_SAFE(*head, tail, tmp){
		DL_DELETE(*head, tail);
		db__msg_store_ref_dec(&tail->store);
		mosquitto_property_free_all(&tail->properties);
		mosquitto__free(tail);
	}
	*head = NULL;
}


int db__messages_delete(struct mosquitto *context, bool force_free)
{
	if(!context) return MOSQ_ERR_INVAL;

	if(force_free || context->clean_start || (context->bridge && context->bridge->clean_start)){
		db__messages_delete_list(&context->msgs_in.inflight);
		db__messages_delete_list(&context->msgs_in.queued);
		context->msgs_in.msg_bytes = 0;
		context->msgs_in.msg_bytes12 = 0;
		context->msgs_in.msg_count = 0;
		context->msgs_in.msg_count12 = 0;
	}

	if(force_free || (context->bridge && context->bridge->clean_start_local)
			|| (context->bridge == NULL && context->clean_start)){

		db__messages_delete_list(&context->msgs_out.inflight);
		db__messages_delete_list(&context->msgs_out.queued);
		context->msgs_out.msg_bytes = 0;
		context->msgs_out.msg_bytes12 = 0;
		context->msgs_out.msg_count = 0;
		context->msgs_out.msg_count12 = 0;
	}

	return MOSQ_ERR_SUCCESS;
}

int db__messages_easy_queue(struct mosquitto *context, const char *topic, uint8_t qos, uint32_t payloadlen, const void *payload, int retain, uint32_t message_expiry_interval, mosquitto_property **properties)
{
	struct mosquitto_msg_store *stored;
	const char *source_id;
	enum mosquitto_msg_origin origin;

	if(!topic) return MOSQ_ERR_INVAL;

	stored = mosquitto__calloc(1, sizeof(struct mosquitto_msg_store));
	if(stored == NULL) return MOSQ_ERR_NOMEM;

	stored->topic = mosquitto__strdup(topic);
	if(stored->topic == NULL){
		db__msg_store_free(stored);
		return MOSQ_ERR_INVAL;
	}

	stored->qos = qos;
	if(db.config->retain_available == false){
		stored->retain = 0;
	}else{
		stored->retain = retain;
	}

	stored->payloadlen = payloadlen;
	stored->payload = mosquitto__malloc(stored->payloadlen+1);
	if(stored->payload == NULL){
		db__msg_store_free(stored);
		return MOSQ_ERR_NOMEM;
	}
	/* Ensure payload is always zero terminated, this is the reason for the extra byte above */
	((uint8_t *)stored->payload)[stored->payloadlen] = 0;
	memcpy(stored->payload, payload, stored->payloadlen);

	if(context && context->id){
		source_id = context->id;
	}else{
		source_id = "";
	}
	if(properties){
		stored->properties = *properties;
		*properties = NULL;
	}

	if(context){
		origin = mosq_mo_client;
	}else{
		origin = mosq_mo_broker;
	}
	if(db__message_store(context, stored, message_expiry_interval, 0, origin)) return 1;

	return sub__messages_queue(source_id, stored->topic, stored->qos, stored->retain, &stored);
}

/* This function requires topic to be allocated on the heap. Once called, it owns topic and will free it on error. Likewise payload and properties. */
int db__message_store(const struct mosquitto *source, struct mosquitto_msg_store *stored, uint32_t message_expiry_interval, dbid_t store_id, enum mosquitto_msg_origin origin)
{
	assert(stored);

	if(source && source->id){
		stored->source_id = mosquitto__strdup(source->id);
	}else{
		stored->source_id = mosquitto__strdup("");
	}
	if(!stored->source_id){
		log__printf(NULL, MOSQ_LOG_ERR, "Error: Out of memory.");
		db__msg_store_free(stored);
		return MOSQ_ERR_NOMEM;
	}

	if(source && source->username){
		stored->source_username = mosquitto__strdup(source->username);
		if(!stored->source_username){
			db__msg_store_free(stored);
			return MOSQ_ERR_NOMEM;
		}
	}
	if(source){
		stored->source_listener = source->listener;
	}
	stored->mid = 0;
	stored->origin = origin;
	if(message_expiry_interval > 0){
		stored->message_expiry_time = db.now_real_s + message_expiry_interval;
	}else{
		stored->message_expiry_time = 0;
	}

	stored->dest_ids = NULL;
	stored->dest_id_count = 0;
	db.msg_store_count++;
	db.msg_store_bytes += stored->payloadlen;

	if(!store_id){
		stored->db_id = ++db.last_db_id;
	}else{
		stored->db_id = store_id;
	}

	db__msg_store_add(stored);

	return MOSQ_ERR_SUCCESS;
}

int db__message_store_find(struct mosquitto *context, uint16_t mid, struct mosquitto_msg_store **stored)
{
	struct mosquitto_client_msg *tail;

	if(!context) return MOSQ_ERR_INVAL;

	*stored = NULL;
	DL_FOREACH(context->msgs_in.inflight, tail){
		if(tail->store->source_mid == mid){
			*stored = tail->store;
			return MOSQ_ERR_SUCCESS;
		}
	}

	DL_FOREACH(context->msgs_in.queued, tail){
		if(tail->store->source_mid == mid){
			*stored = tail->store;
			return MOSQ_ERR_SUCCESS;
		}
	}

	return 1;
}

/* Called on reconnect to set outgoing messages to a sensible state and force a
 * retry, and to set incoming messages to expect an appropriate retry. */
static int db__message_reconnect_reset_outgoing(struct mosquitto *context)
{
	struct mosquitto_client_msg *msg, *tmp;

	context->msgs_out.msg_bytes = 0;
	context->msgs_out.msg_bytes12 = 0;
	context->msgs_out.msg_count = 0;
	context->msgs_out.msg_count12 = 0;
	context->msgs_out.inflight_quota = context->msgs_out.inflight_maximum;

	DL_FOREACH_SAFE(context->msgs_out.inflight, msg, tmp){
		context->msgs_out.msg_count++;
		context->msgs_out.msg_bytes += msg->store->payloadlen;
		if(msg->qos > 0){
			context->msgs_out.msg_count12++;
			context->msgs_out.msg_bytes12 += msg->store->payloadlen;
			util__decrement_send_quota(context);
		}

		switch(msg->qos){
			case 0:
				msg->state = mosq_ms_publish_qos0;
				break;
			case 1:
				msg->state = mosq_ms_publish_qos1;
				break;
			case 2:
				if(msg->state == mosq_ms_wait_for_pubcomp){
					msg->state = mosq_ms_resend_pubrel;
				}else{
					msg->state = mosq_ms_publish_qos2;
				}
				break;
		}
	}
	/* Messages received when the client was disconnected are put
	 * in the mosq_ms_queued state. If we don't change them to the
	 * appropriate "publish" state, then the queued messages won't
	 * get sent until the client next receives a message - and they
	 * will be sent out of order.
	 */
	DL_FOREACH_SAFE(context->msgs_out.queued, msg, tmp){
		context->msgs_out.msg_count++;
		context->msgs_out.msg_bytes += msg->store->payloadlen;
		if(msg->qos > 0){
			context->msgs_out.msg_count12++;
			context->msgs_out.msg_bytes12 += msg->store->payloadlen;
		}
		if(db__ready_for_flight(context, mosq_md_out, msg->qos)){
			switch(msg->qos){
				case 0:
					msg->state = mosq_ms_publish_qos0;
					break;
				case 1:
					msg->state = mosq_ms_publish_qos1;
					break;
				case 2:
					msg->state = mosq_ms_publish_qos2;
					break;
			}
			db__message_dequeue_first(context, &context->msgs_out);
		}
	}

	return MOSQ_ERR_SUCCESS;
}


/* Called on reconnect to set incoming messages to expect an appropriate retry. */
static int db__message_reconnect_reset_incoming(struct mosquitto *context)
{
	struct mosquitto_client_msg *msg, *tmp;

	context->msgs_in.msg_bytes = 0;
	context->msgs_in.msg_bytes12 = 0;
	context->msgs_in.msg_count = 0;
	context->msgs_in.msg_count12 = 0;
	context->msgs_in.inflight_quota = context->msgs_in.inflight_maximum;

	DL_FOREACH_SAFE(context->msgs_in.inflight, msg, tmp){
		context->msgs_in.msg_count++;
		context->msgs_in.msg_bytes += msg->store->payloadlen;
		if(msg->qos > 0){
			context->msgs_in.msg_count12++;
			context->msgs_in.msg_bytes12 += msg->store->payloadlen;
			util__decrement_receive_quota(context);
		}

		if(msg->qos != 2){
			/* Anything <QoS 2 can be completely retried by the client at
			 * no harm. */
			db__message_remove(&context->msgs_in, msg);
		}else{
			/* Message state can be preserved here because it should match
			 * whatever the client has got. */
		}
	}

	/* Messages received when the client was disconnected are put
	 * in the mosq_ms_queued state. If we don't change them to the
	 * appropriate "publish" state, then the queued messages won't
	 * get sent until the client next receives a message - and they
	 * will be sent out of order.
	 */
	DL_FOREACH_SAFE(context->msgs_in.queued, msg, tmp){
		context->msgs_in.msg_count++;
		context->msgs_in.msg_bytes += msg->store->payloadlen;
		if(msg->qos > 0){
			context->msgs_in.msg_count12++;
			context->msgs_in.msg_bytes12 += msg->store->payloadlen;
		}
		if(db__ready_for_flight(context, mosq_md_in, msg->qos)){
			switch(msg->qos){
				case 0:
					msg->state = mosq_ms_publish_qos0;
					break;
				case 1:
					msg->state = mosq_ms_publish_qos1;
					break;
				case 2:
					msg->state = mosq_ms_publish_qos2;
					break;
			}
			db__message_dequeue_first(context, &context->msgs_in);
		}
	}

	return MOSQ_ERR_SUCCESS;
}


int db__message_reconnect_reset(struct mosquitto *context)
{
	int rc;

	rc = db__message_reconnect_reset_outgoing(context);
	if(rc) return rc;
	return db__message_reconnect_reset_incoming(context);
}


int db__message_remove_incoming(struct mosquitto* context, uint16_t mid)
{
	struct mosquitto_client_msg *tail, *tmp;

	if(!context) return MOSQ_ERR_INVAL;

	DL_FOREACH_SAFE(context->msgs_in.inflight, tail, tmp){
		if(tail->mid == mid) {
			if(tail->store->qos != 2){
				return MOSQ_ERR_PROTOCOL;
			}
			db__message_remove(&context->msgs_in, tail);
			return MOSQ_ERR_SUCCESS;
		}
	}

	return MOSQ_ERR_NOT_FOUND;
}


int db__message_release_incoming(struct mosquitto *context, uint16_t mid)
{
	struct mosquitto_client_msg *tail, *tmp;
	int retain;
	char *topic;
	char *source_id;
	int msg_index = 0;
	bool deleted = false;
	int rc;

	if(!context) return MOSQ_ERR_INVAL;

	DL_FOREACH_SAFE(context->msgs_in.inflight, tail, tmp){
		msg_index++;
		if(tail->mid == mid){
			if(tail->store->qos != 2){
				return MOSQ_ERR_PROTOCOL;
			}
			topic = tail->store->topic;
			retain = tail->retain;
			source_id = tail->store->source_id;

			/* topic==NULL should be a QoS 2 message that was
			 * denied/dropped and is being processed so the client doesn't
			 * keep resending it. That means we don't send it to other
			 * clients. */
			if(topic == NULL){
				db__message_remove(&context->msgs_in, tail);
				deleted = true;
			}else{
				rc = sub__messages_queue(source_id, topic, 2, retain, &tail->store);
				if(rc == MOSQ_ERR_SUCCESS || rc == MOSQ_ERR_NO_SUBSCRIBERS){
					db__message_remove(&context->msgs_in, tail);
					deleted = true;
				}else{
					return 1;
				}
			}
		}
	}

	DL_FOREACH_SAFE(context->msgs_in.queued, tail, tmp){
		if(context->msgs_in.inflight_maximum != 0 && msg_index >= context->msgs_in.inflight_maximum){
			break;
		}

		msg_index++;
		tail->timestamp = db.now_s;

		if(tail->qos == 2){
			send__pubrec(context, tail->mid, 0, NULL);
			tail->state = mosq_ms_wait_for_pubrel;
			db__message_dequeue_first(context, &context->msgs_in);
		}
	}
	if(deleted){
		return MOSQ_ERR_SUCCESS;
	}else{
		return MOSQ_ERR_NOT_FOUND;
	}
}

static int db__message_write_inflight_out_single(struct mosquitto *context, struct mosquitto_client_msg *msg)
{
	mosquitto_property *cmsg_props = NULL, *store_props = NULL;
	int rc;
	uint16_t mid;
	int retries;
	int retain;
	const char *topic;
	uint8_t qos;
	uint32_t payloadlen;
	const void *payload;
	uint32_t expiry_interval;

	expiry_interval = 0;
	if(msg->store->message_expiry_time){
		if(db.now_real_s > msg->store->message_expiry_time){
			/* Message is expired, must not send. */
			if(msg->direction == mosq_md_out && msg->qos > 0){
				util__increment_send_quota(context);
			}
			db__message_remove(&context->msgs_out, msg);
			return MOSQ_ERR_SUCCESS;
		}else{
			expiry_interval = (uint32_t)(msg->store->message_expiry_time - db.now_real_s);
		}
	}
	mid = msg->mid;
	retries = msg->dup;
	retain = msg->retain;
	topic = msg->store->topic;
	qos = (uint8_t)msg->qos;
	payloadlen = msg->store->payloadlen;
	payload = msg->store->payload;
	cmsg_props = msg->properties;
	store_props = msg->store->properties;

	switch(msg->state){
		case mosq_ms_publish_qos0:
			rc = send__publish(context, mid, topic, payloadlen, payload, qos, retain, retries, cmsg_props, store_props, expiry_interval);
			if(rc == MOSQ_ERR_SUCCESS || rc == MOSQ_ERR_OVERSIZE_PACKET){
				db__message_remove(&context->msgs_out, msg);
			}else{
				return rc;
			}
			break;

		case mosq_ms_publish_qos1:
			rc = send__publish(context, mid, topic, payloadlen, payload, qos, retain, retries, cmsg_props, store_props, expiry_interval);
			if(rc == MOSQ_ERR_SUCCESS){
				msg->timestamp = db.now_s;
				msg->dup = 1; /* Any retry attempts are a duplicate. */
				msg->state = mosq_ms_wait_for_puback;
			}else if(rc == MOSQ_ERR_OVERSIZE_PACKET){
				db__message_remove(&context->msgs_out, msg);
			}else{
				return rc;
			}
			break;

		case mosq_ms_publish_qos2:
			rc = send__publish(context, mid, topic, payloadlen, payload, qos, retain, retries, cmsg_props, store_props, expiry_interval);
			if(rc == MOSQ_ERR_SUCCESS){
				msg->timestamp = db.now_s;
				msg->dup = 1; /* Any retry attempts are a duplicate. */
				msg->state = mosq_ms_wait_for_pubrec;
			}else if(rc == MOSQ_ERR_OVERSIZE_PACKET){
				db__message_remove(&context->msgs_out, msg);
			}else{
				return rc;
			}
			break;

		case mosq_ms_resend_pubrel:
			rc = send__pubrel(context, mid, NULL);
			if(!rc){
				msg->state = mosq_ms_wait_for_pubcomp;
			}else{
				return rc;
			}
			break;

		case mosq_ms_invalid:
		case mosq_ms_send_pubrec:
		case mosq_ms_resend_pubcomp:
		case mosq_ms_wait_for_puback:
		case mosq_ms_wait_for_pubrec:
		case mosq_ms_wait_for_pubrel:
		case mosq_ms_wait_for_pubcomp:
		case mosq_ms_queued:
			break;
	}
	return MOSQ_ERR_SUCCESS;
}


int db__message_write_inflight_out_all(struct mosquitto *context)
{
	struct mosquitto_client_msg *tail, *tmp;
	int rc;

	if(context->state != mosq_cs_active || !net__is_connected(context)){
		return MOSQ_ERR_SUCCESS;
	}

	DL_FOREACH_SAFE(context->msgs_out.inflight, tail, tmp){
		rc = db__message_write_inflight_out_single(context, tail);
		if(rc) return rc;
	}
	return MOSQ_ERR_SUCCESS;
}


int db__message_write_inflight_out_latest(struct mosquitto *context)
{
	struct mosquitto_client_msg *tail, *next;
	int rc;

	if(context->state != mosq_cs_active
			|| !net__is_connected(context)
			|| context->msgs_out.inflight == NULL){

		return MOSQ_ERR_SUCCESS;
	}

	if(context->msgs_out.inflight->prev == context->msgs_out.inflight){
		/* Only one message */
		return db__message_write_inflight_out_single(context, context->msgs_out.inflight);
	}

	/* Start at the end of the list and work backwards looking for the first
	 * message in a non-publish state */
	tail = context->msgs_out.inflight->prev;
	while(tail != context->msgs_out.inflight &&
			(tail->state == mosq_ms_publish_qos0
			 || tail->state == mosq_ms_publish_qos1
			 || tail->state == mosq_ms_publish_qos2)){

		tail = tail->prev;
	}

	/* Tail is now either the head of the list, if that message is waiting for
	 * publish, or the oldest message not waiting for a publish. In the latter
	 * case, any pending publishes should be next after this message. */
	if(tail != context->msgs_out.inflight){
		tail = tail->next;
	}

	while(tail){
		next = tail->next;
		rc = db__message_write_inflight_out_single(context, tail);
		if(rc) return rc;
		tail = next;
	}
	return MOSQ_ERR_SUCCESS;
}


int db__message_write_queued_in(struct mosquitto *context)
{
	struct mosquitto_client_msg *tail, *tmp;
	int rc;

	if(context->state != mosq_cs_active){
		return MOSQ_ERR_SUCCESS;
	}

	DL_FOREACH_SAFE(context->msgs_in.queued, tail, tmp){
		if(context->msgs_out.inflight_maximum != 0 && context->msgs_in.inflight_quota == 0){
			break;
		}

		if(tail->qos == 2){
			tail->state = mosq_ms_send_pubrec;
			db__message_dequeue_first(context, &context->msgs_in);
			rc = send__pubrec(context, tail->mid, 0, NULL);
			if(!rc){
				tail->state = mosq_ms_wait_for_pubrel;
			}else{
				return rc;
			}
		}
	}
	return MOSQ_ERR_SUCCESS;
}


int db__message_write_queued_out(struct mosquitto *context)
{
	struct mosquitto_client_msg *tail, *tmp;

	if(context->state != mosq_cs_active){
		return MOSQ_ERR_SUCCESS;
	}

	DL_FOREACH_SAFE(context->msgs_out.queued, tail, tmp){
		if(context->msgs_out.inflight_maximum != 0 && context->msgs_out.inflight_quota == 0){
			break;
		}

		switch(tail->qos){
			case 0:
				tail->state = mosq_ms_publish_qos0;
				break;
			case 1:
				tail->state = mosq_ms_publish_qos1;
				break;
			case 2:
				tail->state = mosq_ms_publish_qos2;
				break;
		}
		db__message_dequeue_first(context, &context->msgs_out);
	}
	return MOSQ_ERR_SUCCESS;
}<|MERGE_RESOLUTION|>--- conflicted
+++ resolved
@@ -439,13 +439,8 @@
 		}
 	}
 
-<<<<<<< HEAD
 	if(net__is_connected(context)){
-		if(db__ready_for_flight(msg_data, qos)){
-=======
-	if(context->sock != INVALID_SOCKET){
 		if(db__ready_for_flight(context, dir, qos)){
->>>>>>> 0e1388a6
 			if(dir == mosq_md_out){
 				switch(qos){
 					case 0:
