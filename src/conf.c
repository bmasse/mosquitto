--- conflicted
+++ resolved
@@ -143,26 +143,43 @@
 	return MOSQ_ERR_SUCCESS;
 }
 
-<<<<<<< HEAD
-static void _config_init_reload(struct mosquitto_db *db, struct mqtt3_config *config)
-=======
-static void config__init_reload(struct mosquitto__config *config)
->>>>>>> 84520296
+
+static void config__init_reload(struct mosquitto_db *db, struct mosquitto__config *config)
 {
 	int i;
 	/* Set defaults */
 	for(i=0; i<config->listener_count; i++){
 		mosquitto__free(config->listeners[i].security_options.acl_file);
 		config->listeners[i].security_options.acl_file = NULL;
-	}
+
+		mosquitto__free(config->listeners[i].security_options.password_file);
+		config->listeners[i].security_options.password_file = NULL;
+
+		mosquitto__free(config->listeners[i].security_options.psk_file);
+		config->listeners[i].security_options.psk_file = NULL;
+
+		config->listeners[i].security_options.allow_anonymous = -1;
+		config->listeners[i].security_options.allow_zero_length_clientid = true;
+		config->listeners[i].security_options.auto_id_prefix = NULL;
+		config->listeners[i].security_options.auto_id_prefix_len = 0;
+	}
+
+	config->allow_duplicate_messages = false;
 
 	mosquitto__free(config->security_options.acl_file);
 	config->security_options.acl_file = NULL;
+
 	config->security_options.allow_anonymous = -1;
-	config->allow_duplicate_messages = false;
 	config->security_options.allow_zero_length_clientid = true;
 	config->security_options.auto_id_prefix = NULL;
 	config->security_options.auto_id_prefix_len = 0;
+
+	mosquitto__free(config->security_options.password_file);
+	config->security_options.password_file = NULL;
+
+	mosquitto__free(config->security_options.psk_file);
+	config->security_options.psk_file = NULL;
+
 	config->autosave_interval = 1800;
 	config->autosave_on_changes = false;
 	mosquitto__free(config->clientid_prefixes);
@@ -195,16 +212,12 @@
 	}
 #endif
 	config->log_timestamp = true;
-	mosquitto__free(config->security_options.password_file);
-	config->security_options.password_file = NULL;
 	config->persistence = false;
 	mosquitto__free(config->persistence_location);
 	config->persistence_location = NULL;
 	mosquitto__free(config->persistence_file);
 	config->persistence_file = NULL;
 	config->persistent_client_expiration = 0;
-	mosquitto__free(config->security_options.psk_file);
-	config->security_options.psk_file = NULL;
 	config->queue_qos0_messages = false;
 	config->set_tcp_nodelay = false;
 	config->sys_interval = 10;
@@ -240,51 +253,17 @@
 	}
 }
 
-<<<<<<< HEAD
-void mqtt3_config_init(struct mosquitto_db *db, struct mqtt3_config *config)
-{
-	memset(config, 0, sizeof(struct mqtt3_config));
-	_config_init_reload(db, config);
-=======
-
-void config__init(struct mosquitto__config *config)
+
+void config__init(struct mosquitto_db *db, struct mosquitto__config *config)
 {
 	memset(config, 0, sizeof(struct mosquitto__config));
-	config__init_reload(config);
-	config->config_file = NULL;
->>>>>>> 84520296
+	config__init_reload(db, config);
+
 	config->daemon = false;
 	memset(&config->default_listener, 0, sizeof(struct mosquitto__listener));
 	config->default_listener.max_connections = -1;
 	config->default_listener.protocol = mp_mqtt;
-<<<<<<< HEAD
-	config->default_listener.use_username_as_clientid = false;
-#ifdef WITH_TLS
-	config->default_listener.tls_version = NULL;
-	config->default_listener.cafile = NULL;
-	config->default_listener.capath = NULL;
-	config->default_listener.certfile = NULL;
-	config->default_listener.keyfile = NULL;
-	config->default_listener.ciphers = NULL;
-	config->default_listener.psk_hint = NULL;
-	config->default_listener.require_certificate = false;
-	config->default_listener.crlfile = NULL;
-	config->default_listener.use_identity_as_username = false;
-#endif
-	config->listeners = NULL;
-	config->listener_count = 0;
-	config->pid_file = NULL;
-	config->user = NULL;
-#ifdef WITH_BRIDGE
-	config->bridges = NULL;
-	config->bridge_count = 0;
-#endif
-	config->auth_plugin = NULL;
-	config->auth_plugin_deny_special_chars = true;
-	config->message_size_limit = 0;
-=======
 	config->default_listener.security_options.allow_anonymous = -1;
->>>>>>> 84520296
 }
 
 void config__cleanup(struct mosquitto__config *config)
@@ -292,19 +271,7 @@
 	int i;
 	int j;
 
-<<<<<<< HEAD
-	if(config->acl_file) _mosquitto_free(config->acl_file);
-	if(config->auto_id_prefix) _mosquitto_free(config->auto_id_prefix);
-	if(config->clientid_prefixes) _mosquitto_free(config->clientid_prefixes);
-	if(config->password_file) _mosquitto_free(config->password_file);
-	if(config->persistence_location) _mosquitto_free(config->persistence_location);
-	if(config->persistence_file) _mosquitto_free(config->persistence_file);
-	if(config->persistence_filepath) _mosquitto_free(config->persistence_filepath);
-	if(config->psk_file) _mosquitto_free(config->psk_file);
-	if(config->pid_file) _mosquitto_free(config->pid_file);
-=======
 	mosquitto__free(config->clientid_prefixes);
-	mosquitto__free(config->config_file);
 	mosquitto__free(config->persistence_location);
 	mosquitto__free(config->persistence_file);
 	mosquitto__free(config->persistence_filepath);
@@ -313,7 +280,6 @@
 	mosquitto__free(config->security_options.password_file);
 	mosquitto__free(config->security_options.psk_file);
 	mosquitto__free(config->pid_file);
->>>>>>> 84520296
 	if(config->listeners){
 		for(i=0; i<config->listener_count; i++){
 			mosquitto__free(config->listeners[i].host);
@@ -411,11 +377,7 @@
 	printf("\nSee http://mosquitto.org/ for more information.\n\n");
 }
 
-<<<<<<< HEAD
-int mqtt3_config_parse_args(struct mosquitto_db *db, struct mqtt3_config *config, int argc, char *argv[])
-=======
-int config__parse_args(struct mosquitto__config *config, int argc, char *argv[])
->>>>>>> 84520296
+int config__parse_args(struct mosquitto_db *db, struct mosquitto__config *config, int argc, char *argv[])
 {
 	int i;
 	int port_tmp;
@@ -423,21 +385,10 @@
 	for(i=1; i<argc; i++){
 		if(!strcmp(argv[i], "-c") || !strcmp(argv[i], "--config-file")){
 			if(i<argc-1){
-<<<<<<< HEAD
 				db->config_file = argv[i+1];
 
-				if(mqtt3_config_read(db, config, false)){
-					_mosquitto_log_printf(NULL, MOSQ_LOG_ERR, "Error: Unable to open configuration file.");
-=======
-				config->config_file = mosquitto__strdup(argv[i+1]);
-				if(!config->config_file){
-					log__printf(NULL, MOSQ_LOG_ERR, "Error: Out of memory.");
-					return MOSQ_ERR_NOMEM;
-				}
-
-				if(config__read(config, false)){
+				if(config__read(db, config, false)){
 					log__printf(NULL, MOSQ_LOG_ERR, "Error: Unable to open configuration file.");
->>>>>>> 84520296
 					return MOSQ_ERR_INVAL;
 				}
 			}else{
@@ -561,25 +512,32 @@
 	return config__check(config);
 }
 
-<<<<<<< HEAD
-/* Copy reloaded config into existing config struct */
-void config__copy(struct mqtt3_config *src, struct mqtt3_config *dest)
+void config__copy(struct mosquitto__config *src, struct mosquitto__config *dest)
 {
-	_mosquitto_free(dest->acl_file);
-	dest->acl_file = src->acl_file;
-
-	dest->allow_anonymous = src->allow_anonymous;
+	mosquitto__free(dest->security_options.acl_file);
+	dest->security_options.acl_file = src->security_options.acl_file;
+
+	dest->security_options.allow_anonymous = src->security_options.allow_anonymous;
+	dest->security_options.allow_zero_length_clientid = src->security_options.allow_zero_length_clientid;
+
+	mosquitto__free(dest->security_options.auto_id_prefix);
+	dest->security_options.auto_id_prefix = src->security_options.auto_id_prefix;
+	dest->security_options.auto_id_prefix_len = src->security_options.auto_id_prefix_len;
+
+	mosquitto__free(dest->security_options.password_file);
+	dest->security_options.password_file = src->security_options.password_file;
+
+	mosquitto__free(dest->security_options.psk_file);
+	dest->security_options.psk_file = src->security_options.psk_file;
+
+
 	dest->allow_duplicate_messages = src->allow_duplicate_messages;
-	dest->allow_zero_length_clientid = src->allow_zero_length_clientid;
-
-	_mosquitto_free(dest->auto_id_prefix);
-	dest->auto_id_prefix = src->auto_id_prefix;
-	dest->auto_id_prefix_len = src->auto_id_prefix_len;
+
 
 	dest->autosave_interval = src->autosave_interval;
 	dest->autosave_on_changes = src->autosave_on_changes;
 
-	_mosquitto_free(dest->clientid_prefixes);
+	mosquitto__free(dest->clientid_prefixes);
 	dest->clientid_prefixes = src->clientid_prefixes;
 
 	dest->connection_messages = src->connection_messages;
@@ -588,32 +546,26 @@
 	dest->log_type = src->log_type;
 	dest->log_timestamp = src->log_timestamp;
 
-	_mosquitto_free(dest->log_file);
+	mosquitto__free(dest->log_file);
 	dest->log_file = src->log_file;
 
 	dest->message_size_limit = src->message_size_limit;
 
-	_mosquitto_free(dest->password_file);
-	dest->password_file = src->password_file;
-
 	dest->persistence = src->persistence;
 
-	_mosquitto_free(dest->persistence_location);
+	mosquitto__free(dest->persistence_location);
 	dest->persistence_location = src->persistence_location;
 
-	_mosquitto_free(dest->persistence_file);
+	mosquitto__free(dest->persistence_file);
 	dest->persistence_file = src->persistence_file;
 
-	_mosquitto_free(dest->persistence_filepath);
+	mosquitto__free(dest->persistence_filepath);
 	dest->persistence_filepath = src->persistence_filepath;
 
 	dest->persistent_client_expiration = src->persistent_client_expiration;
 
-	_mosquitto_free(dest->psk_file);
-	dest->psk_file = src->psk_file;
 
 	dest->queue_qos0_messages = src->queue_qos0_messages;
-	dest->retry_interval = src->retry_interval;
 	dest->sys_interval = src->sys_interval;
 	dest->upgrade_outgoing_qos = src->upgrade_outgoing_qos;
 
@@ -622,24 +574,18 @@
 #endif
 }
 
-int mqtt3_config_read(struct mosquitto_db *db, struct mqtt3_config *config, bool reload)
-=======
-int config__read(struct mosquitto__config *config, bool reload)
->>>>>>> 84520296
+
+int config__read(struct mosquitto_db *db, struct mosquitto__config *config, bool reload)
 {
 	int rc = MOSQ_ERR_SUCCESS;
 	struct config_recurse cr;
 	int lineno = 0;
 	int len;
-<<<<<<< HEAD
-	struct mqtt3_config config_reload;
-#ifdef WITH_BRIDGE
-=======
->>>>>>> 84520296
+	struct mosquitto__config config_reload;
 	int i;
 
 	if(reload){
-		memset(&config_reload, 0, sizeof(struct mqtt3_config));
+		memset(&config_reload, 0, sizeof(struct mosquitto__config));
 	}
 
 	cr.log_dest = MQTT3_LOG_NONE;
@@ -655,28 +601,20 @@
 
 	if(reload){
 		/* Re-initialise appropriate config vars to default for reload. */
-<<<<<<< HEAD
-		_config_init_reload(db, &config_reload);
-		rc = _config_read_file(&config_reload, reload, db->config_file, &cr, 0, &lineno);
+		config__init_reload(db, &config_reload);
+		config_reload.listeners = config->listeners;
+		config_reload.listener_count = config->listener_count;
+		rc = config__read_file(&config_reload, reload, db->config_file, &cr, 0, &lineno);
 	}else{
-		rc = _config_read_file(config, reload, db->config_file, &cr, 0, &lineno);
+		rc = config__read_file(config, reload, db->config_file, &cr, 0, &lineno);
 	}
 	if(rc){
-		_mosquitto_log_printf(NULL, MOSQ_LOG_ERR, "Error found at %s:%d.", db->config_file, lineno);
+		log__printf(NULL, MOSQ_LOG_ERR, "Error found at %s:%d.", db->config_file, lineno);
 		return rc;
 	}
 
 	if(reload){
 		config__copy(&config_reload, config);
-	}
-
-=======
-		config__init_reload(config);
-	}
-	rc = config__read_file(config, reload, config->config_file, &cr, 0, &lineno);
-	if(rc){
-		log__printf(NULL, MOSQ_LOG_ERR, "Error found at %s:%d.", config->config_file, lineno);
-		return rc;
 	}
 
 	/* If auth/access options are set and allow_anonymous not explicitly set, disallow anon. */
@@ -713,7 +651,6 @@
 			}
 		}
 	}
->>>>>>> 84520296
 #ifdef WITH_PERSISTENCE
 	if(config->persistence){
 		if(!config->persistence_file){
@@ -1274,13 +1211,8 @@
 							}
 							snprintf(conf_file, len, "%s\\%s", token, find_data.cFileName);
 							conf_file[len] = '\0';
-<<<<<<< HEAD
-								
-							rc = _config_read_file(config, reload, conf_file, cr, level+1, &lineno_ext);
-=======
 
 							rc = config__read_file(config, reload, conf_file, cr, level+1, &lineno_ext);
->>>>>>> 84520296
 							if(rc){
 								FindClose(fh);
 								log__printf(NULL, MOSQ_LOG_ERR, "Error found at %s:%d.", conf_file, lineno_ext);
@@ -1362,6 +1294,10 @@
 								if(config->listeners[i].port == tmp_int){
 									cur_listener = &config->listeners[i];
 								}
+							}
+							if(!cur_listener){
+								log__printf(NULL, MOSQ_LOG_ERR, "Error: It is not currently possible to add/remove listeners when reloading the config file.");
+								return MOSQ_ERR_INVAL;
 							}
 						}else{
 							config->listener_count++;
@@ -1583,20 +1519,16 @@
 					}
 				}else if(!strcmp(token, "memory_limit")){
 					ssize_t lim;
-					if(_conf_parse_int(&token, "memory_limit", (int *)&lim, saveptr)) return MOSQ_ERR_INVAL;
+					if(conf__parse_int(&token, "memory_limit", (int *)&lim, saveptr)) return MOSQ_ERR_INVAL;
 					if(lim < 0){
-						_mosquitto_log_printf(NULL, MOSQ_LOG_ERR, "Error: Invalid memory_limit value (%ld).", lim);
+						log__printf(NULL, MOSQ_LOG_ERR, "Error: Invalid memory_limit value (%ld).", lim);
 						return MOSQ_ERR_INVAL;
 					}
 					memory__set_limit(lim);
 				}else if(!strcmp(token, "message_size_limit")){
 					if(conf__parse_int(&token, "message_size_limit", (int *)&config->message_size_limit, saveptr)) return MOSQ_ERR_INVAL;
 					if(config->message_size_limit > MQTT_MAX_PAYLOAD){
-<<<<<<< HEAD
-						_mosquitto_log_printf(NULL, MOSQ_LOG_ERR, "Error: Invalid message_size_limit value (%u).", config->message_size_limit);
-=======
-						log__printf(NULL, MOSQ_LOG_ERR, "Error: Invalid message_size_limit value (%d).", config->message_size_limit);
->>>>>>> 84520296
+						log__printf(NULL, MOSQ_LOG_ERR, "Error: Invalid message_size_limit value (%u).", config->message_size_limit);
 						return MOSQ_ERR_INVAL;
 					}
 				}else if(!strcmp(token, "mount_point")){
@@ -2208,7 +2140,6 @@
 
 static int conf__parse_string(char **token, const char *name, char **value, char *saveptr)
 {
-	int len;
 	*token = strtok_r(NULL, "", &saveptr);
 	if(*token){
 		if(*value){
@@ -2219,12 +2150,7 @@
 		while((*token)[0] == ' ' || (*token)[0] == '\t'){
 			(*token)++;
 		}
-		len = strlen(*token);
-		while((*token)[len-1] == ' '){
-			(*token)[len-1] = '\0';
-			len--;
-		}
-		if(mosquitto_validate_utf8(*token, len)){
+		if(mosquitto_validate_utf8(*token, strlen(*token))){
 			log__printf(NULL, MOSQ_LOG_ERR, "Error: Malformed UTF-8 in configuration.");
 			return MOSQ_ERR_INVAL;
 		}
