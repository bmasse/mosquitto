/*
Copyright (c) 2009-2015 Roger Light <roger@atchoo.org>

All rights reserved. This program and the accompanying materials
are made available under the terms of the Eclipse Public License v1.0
and Eclipse Distribution License v1.0 which accompany this distribution.
 
The Eclipse Public License is available at
   http://www.eclipse.org/legal/epl-v10.html
and the Eclipse Distribution License is available at
  http://www.eclipse.org/org/documents/edl-v10.php.
 
Contributors:
   Roger Light - initial implementation and documentation.
*/

#include <config.h>

#include <limits.h>
#include <stdio.h>
#include <stdlib.h>
#include <string.h>
#include <errno.h>

#ifdef WIN32
#else
#  include <dirent.h>
#endif

#ifndef WIN32
#  include <netdb.h>
#  include <sys/socket.h>
#else
#  include <winsock2.h>
#  include <ws2tcpip.h>
#endif

#if !defined(WIN32) && !defined(__CYGWIN__)
#  include <sys/syslog.h>
#endif

#include "mosquitto_broker.h"
#include "memory_mosq.h"
#include "tls_mosq.h"
#include "util_mosq.h"
#include "mqtt3_protocol.h"

struct config_recurse {
	int log_dest;
	int log_dest_set;
	int log_type;
	int log_type_set;
	int max_inflight_messages;
	int max_queued_messages;
};

#if defined(WIN32) || defined(__CYGWIN__)
#include <windows.h>
extern SERVICE_STATUS_HANDLE service_handle;
#endif

static int conf__parse_bool(char **token, const char *name, bool *value, char *saveptr);
static int conf__parse_int(char **token, const char *name, int *value, char *saveptr);
static int conf__parse_string(char **token, const char *name, char **value, char *saveptr);
static int config__read_file(struct mosquitto__config *config, bool reload, const char *file, struct config_recurse *config_tmp, int level, int *lineno);
static int config__check(struct mosquitto__config *config);

static int conf__attempt_resolve(const char *host, const char *text, int log, const char *msg)
{
	struct addrinfo gai_hints;
	struct addrinfo *gai_res;
	int rc;

	memset(&gai_hints, 0, sizeof(struct addrinfo));
	gai_hints.ai_family = PF_UNSPEC;
	gai_hints.ai_flags = AI_ADDRCONFIG;
	gai_hints.ai_socktype = SOCK_STREAM;
	gai_res = NULL;
	rc = getaddrinfo(host, NULL, &gai_hints, &gai_res);
	if(gai_res){
		freeaddrinfo(gai_res);
	}
	if(rc != 0){
#ifndef WIN32
		if(rc == EAI_SYSTEM){
			if(errno == ENOENT){
				log__printf(NULL, log, "%s: Unable to resolve %s %s.", msg, text, host);
			}else{
				log__printf(NULL, log, "%s: Error resolving %s: %s.", msg, text, strerror(errno));
			}
		}else{
			log__printf(NULL, log, "%s: Error resolving %s: %s.", msg, text, gai_strerror(rc));
		}
#else
		if(rc == WSAHOST_NOT_FOUND){
			log__printf(NULL, log, "%s: Error resolving %s.", msg, text);
		}
#endif
		return MOSQ_ERR_INVAL;
	}
	return MOSQ_ERR_SUCCESS;
}

static void config__init_reload(struct mosquitto__config *config)
{
	int i;
	int j;
	struct mosquitto__auth_plugin_config *plug;

	/* Set defaults */
	mosquitto__free(config->acl_file);
	config->acl_file = NULL;
	config->allow_anonymous = true;
	config->allow_duplicate_messages = false;
	config->allow_zero_length_clientid = true;
	config->auto_id_prefix = NULL;
	config->auto_id_prefix_len = 0;
	config->autosave_interval = 1800;
	config->autosave_on_changes = false;
	mosquitto__free(config->clientid_prefixes);
	config->connection_messages = true;
	config->clientid_prefixes = NULL;
	if(config->log_fptr){
		fclose(config->log_fptr);
		config->log_fptr = NULL;
	}
	if(config->log_file){
		mosquitto__free(config->log_file);
		config->log_file = NULL;
	}
#if defined(WIN32) || defined(__CYGWIN__)
	if(service_handle){
		/* This is running as a Windows service. Default to no logging. Using
		 * stdout/stderr is forbidden because the first clients to connect will
		 * get log information sent to them for some reason. */
		config->log_dest = MQTT3_LOG_NONE;
	}else{
		config->log_dest = MQTT3_LOG_STDERR;
	}
#else
	config->log_facility = LOG_DAEMON;
	config->log_dest = MQTT3_LOG_STDERR;
	if(config->verbose){
		config->log_type = INT_MAX;
	}else{
		config->log_type = MOSQ_LOG_ERR | MOSQ_LOG_WARNING | MOSQ_LOG_NOTICE | MOSQ_LOG_INFO;
	}
#endif
	config->log_timestamp = true;
	mosquitto__free(config->password_file);
	config->password_file = NULL;
	config->persistence = false;
	mosquitto__free(config->persistence_location);
	config->persistence_location = NULL;
	mosquitto__free(config->persistence_file);
	config->persistence_file = NULL;
	config->persistent_client_expiration = 0;
	mosquitto__free(config->psk_file);
	config->psk_file = NULL;
	config->queue_qos0_messages = false;
	config->sys_interval = 10;
	config->upgrade_outgoing_qos = false;
	if(config->auth_plugins){
		for(i=0; i<config->auth_plugin_count; i++){
			plug = &config->auth_plugins[i];
			if(plug->path){
				mosquitto__free(plug->path);
				plug->path = NULL;
			}
			if(plug->options){
				for(j=0; j<plug->option_count; j++){
					mosquitto__free(plug->options[j].key);
					mosquitto__free(plug->options[j].value);
				}
				mosquitto__free(plug->options);
				plug->options = NULL;
				plug->option_count = 0;
			}
		}
		mosquitto__free(config->auth_plugins);
		config->auth_plugins = NULL;
	}
}

void config__init(struct mosquitto__config *config)
{
	memset(config, 0, sizeof(struct mosquitto__config));
	config__init_reload(config);
	config->config_file = NULL;
	config->daemon = false;
	config->default_listener.host = NULL;
	config->default_listener.port = 0;
	config->default_listener.max_connections = -1;
	config->default_listener.mount_point = NULL;
	config->default_listener.socks = NULL;
	config->default_listener.sock_count = 0;
	config->default_listener.client_count = 0;
	config->default_listener.protocol = mp_mqtt;
	config->default_listener.use_username_as_clientid = false;
#ifdef WITH_TLS
	config->default_listener.tls_version = NULL;
	config->default_listener.cafile = NULL;
	config->default_listener.capath = NULL;
	config->default_listener.certfile = NULL;
	config->default_listener.keyfile = NULL;
	config->default_listener.ciphers = NULL;
	config->default_listener.psk_hint = NULL;
	config->default_listener.require_certificate = false;
	config->default_listener.crlfile = NULL;
	config->default_listener.use_identity_as_username = false;
	config->default_listener.use_subject_as_username = false;
#endif
	config->listeners = NULL;
	config->listener_count = 0;
	config->pid_file = NULL;
	config->user = NULL;
#ifdef WITH_BRIDGE
	config->bridges = NULL;
	config->bridge_count = 0;
#endif
	config->auth_plugins = NULL;
	config->verbose = false;
	config->message_size_limit = 0;
}

void config__cleanup(struct mosquitto__config *config)
{
	int i;
	int j;
	struct mosquitto__auth_plugin_config *plug;

	mosquitto__free(config->acl_file);
	mosquitto__free(config->auto_id_prefix);
	mosquitto__free(config->clientid_prefixes);
	mosquitto__free(config->config_file);
	mosquitto__free(config->password_file);
	mosquitto__free(config->persistence_location);
	mosquitto__free(config->persistence_file);
	mosquitto__free(config->persistence_filepath);
	mosquitto__free(config->psk_file);
	if(config->listeners){
		for(i=0; i<config->listener_count; i++){
			mosquitto__free(config->listeners[i].host);
			mosquitto__free(config->listeners[i].mount_point);
			mosquitto__free(config->listeners[i].socks);
#ifdef WITH_TLS
			mosquitto__free(config->listeners[i].cafile);
			mosquitto__free(config->listeners[i].capath);
			mosquitto__free(config->listeners[i].certfile);
			mosquitto__free(config->listeners[i].keyfile);
			mosquitto__free(config->listeners[i].ciphers);
			mosquitto__free(config->listeners[i].psk_hint);
			mosquitto__free(config->listeners[i].crlfile);
			mosquitto__free(config->listeners[i].tls_version);
			SSL_CTX_free(config->listeners[i].ssl_ctx);
#endif
#ifdef WITH_WEBSOCKETS
			mosquitto__free(config->listeners[i].http_dir);
#endif
		}
		mosquitto__free(config->listeners);
	}
#ifdef WITH_BRIDGE
	if(config->bridges){
		for(i=0; i<config->bridge_count; i++){
			mosquitto__free(config->bridges[i].name);
			if(config->bridges[i].addresses){
				for(j=0; j<config->bridges[i].address_count; j++){
					mosquitto__free(config->bridges[i].addresses[j].address);
				}
				mosquitto__free(config->bridges[i].addresses);
			}
			mosquitto__free(config->bridges[i].remote_clientid);
			mosquitto__free(config->bridges[i].remote_username);
			mosquitto__free(config->bridges[i].remote_password);
			mosquitto__free(config->bridges[i].local_clientid);
			mosquitto__free(config->bridges[i].local_username);
			mosquitto__free(config->bridges[i].local_password);
			if(config->bridges[i].topics){
				for(j=0; j<config->bridges[i].topic_count; j++){
					mosquitto__free(config->bridges[i].topics[j].topic);
					mosquitto__free(config->bridges[i].topics[j].local_prefix);
					mosquitto__free(config->bridges[i].topics[j].remote_prefix);
					mosquitto__free(config->bridges[i].topics[j].local_topic);
					mosquitto__free(config->bridges[i].topics[j].remote_topic);
				}
				mosquitto__free(config->bridges[i].topics);
			}
			mosquitto__free(config->bridges[i].notification_topic);
#ifdef WITH_TLS
			mosquitto__free(config->bridges[i].tls_version);
			mosquitto__free(config->bridges[i].tls_cafile);
#ifdef REAL_WITH_TLS_PSK
			mosquitto__free(config->bridges[i].tls_psk_identity);
			mosquitto__free(config->bridges[i].tls_psk);
#endif
#endif
		}
		mosquitto__free(config->bridges);
	}
#endif
	if(config->auth_plugins){
		for(i=0; i<config->auth_plugin_count; i++){
			plug = &config->auth_plugins[i];
			if(plug->path){
				mosquitto__free(plug->path);
				plug->path = NULL;
			}
			if(plug->options){
				for(j=0; j<plug->option_count; j++){
					mosquitto__free(plug->options[j].key);
					mosquitto__free(plug->options[j].value);
				}
				mosquitto__free(plug->options);
				plug->options = NULL;
				plug->option_count = 0;
			}
		}
		mosquitto__free(config->auth_plugins);
		config->auth_plugins = NULL;
	}

	if(config->log_fptr){
		fclose(config->log_fptr);
		config->log_fptr = NULL;
	}
	if(config->log_file){
		mosquitto__free(config->log_file);
		config->log_file = NULL;
	}
}

static void print_usage(void)
{
	printf("mosquitto version %s (build date %s)\n\n", VERSION, TIMESTAMP);
	printf("mosquitto is an MQTT v3.1 broker.\n\n");
	printf("Usage: mosquitto [-c config_file] [-d] [-h] [-p port]\n\n");
	printf(" -c : specify the broker config file.\n");
	printf(" -d : put the broker into the background after starting.\n");
	printf(" -h : display this help.\n");
	printf(" -p : start the broker listening on the specified port.\n");
	printf("      Not recommended in conjunction with the -c option.\n");
	printf(" -v : verbose mode - enable all logging types. This overrides\n");
	printf("      any logging options given in the config file.\n");
	printf("\nSee http://mosquitto.org/ for more information.\n\n");
}

int config__parse_args(struct mosquitto__config *config, int argc, char *argv[])
{
	int i;
	int port_tmp;

	for(i=1; i<argc; i++){
		if(!strcmp(argv[i], "-c") || !strcmp(argv[i], "--config-file")){
			if(i<argc-1){
				config->config_file = mosquitto__strdup(argv[i+1]);
				if(!config->config_file){
					log__printf(NULL, MOSQ_LOG_ERR, "Error: Out of memory.");
					return MOSQ_ERR_NOMEM;
				}

				if(config__read(config, false)){
					log__printf(NULL, MOSQ_LOG_ERR, "Error: Unable to open configuration file.");
					return MOSQ_ERR_INVAL;
				}
			}else{
				log__printf(NULL, MOSQ_LOG_ERR, "Error: -c argument given, but no config file specified.");
				return MOSQ_ERR_INVAL;
			}
			i++;
		}else if(!strcmp(argv[i], "-d") || !strcmp(argv[i], "--daemon")){
			config->daemon = true;
		}else if(!strcmp(argv[i], "-h") || !strcmp(argv[i], "--help")){
			print_usage();
			return MOSQ_ERR_INVAL;
		}else if(!strcmp(argv[i], "-p") || !strcmp(argv[i], "--port")){
			if(i<argc-1){
				port_tmp = atoi(argv[i+1]);
				if(port_tmp<1 || port_tmp>65535){
					log__printf(NULL, MOSQ_LOG_ERR, "Error: Invalid port specified (%d).", port_tmp);
					return MOSQ_ERR_INVAL;
				}else{
					if(config->default_listener.port){
						log__printf(NULL, MOSQ_LOG_WARNING, "Warning: Default listener port specified multiple times. Only the latest will be used.");
					}
					config->default_listener.port = port_tmp;
				}
			}else{
				log__printf(NULL, MOSQ_LOG_ERR, "Error: -p argument given, but no port specified.");
				return MOSQ_ERR_INVAL;
			}
			i++;
		}else if(!strcmp(argv[i], "-v") || !strcmp(argv[i], "--verbose")){
			config->verbose = true;
		}else{
			fprintf(stderr, "Error: Unknown option '%s'.\n",argv[i]);
			print_usage();
			return MOSQ_ERR_INVAL;
		}
	}

	if(config->listener_count == 0
#ifdef WITH_TLS
			|| config->default_listener.cafile
			|| config->default_listener.capath
			|| config->default_listener.certfile
			|| config->default_listener.keyfile
			|| config->default_listener.ciphers
			|| config->default_listener.psk_hint
			|| config->default_listener.require_certificate
			|| config->default_listener.crlfile
			|| config->default_listener.use_identity_as_username
			|| config->default_listener.use_subject_as_username
#endif
			|| config->default_listener.use_username_as_clientid
			|| config->default_listener.host
			|| config->default_listener.port
			|| config->default_listener.max_connections != -1
			|| config->default_listener.mount_point
			|| config->default_listener.protocol != mp_mqtt){

		config->listener_count++;
		config->listeners = mosquitto__realloc(config->listeners, sizeof(struct mosquitto__listener)*config->listener_count);
		if(!config->listeners){
			log__printf(NULL, MOSQ_LOG_ERR, "Error: Out of memory.");
			return MOSQ_ERR_NOMEM;
		}
		memset(&config->listeners[config->listener_count-1], 0, sizeof(struct mosquitto__listener));
		if(config->default_listener.port){
			config->listeners[config->listener_count-1].port = config->default_listener.port;
		}else{
			config->listeners[config->listener_count-1].port = 1883;
		}
		if(config->default_listener.host){
			config->listeners[config->listener_count-1].host = config->default_listener.host;
		}else{
			config->listeners[config->listener_count-1].host = NULL;
		}
		if(config->default_listener.mount_point){
			config->listeners[config->listener_count-1].mount_point = config->default_listener.mount_point;
		}else{
			config->listeners[config->listener_count-1].mount_point = NULL;
		}
		config->listeners[config->listener_count-1].max_connections = config->default_listener.max_connections;
		config->listeners[config->listener_count-1].protocol = config->default_listener.protocol;
		config->listeners[config->listener_count-1].client_count = 0;
		config->listeners[config->listener_count-1].socks = NULL;
		config->listeners[config->listener_count-1].sock_count = 0;
		config->listeners[config->listener_count-1].client_count = 0;
		config->listeners[config->listener_count-1].use_username_as_clientid = config->default_listener.use_username_as_clientid;
#ifdef WITH_TLS
		config->listeners[config->listener_count-1].tls_version = config->default_listener.tls_version;
		config->listeners[config->listener_count-1].cafile = config->default_listener.cafile;
		config->listeners[config->listener_count-1].capath = config->default_listener.capath;
		config->listeners[config->listener_count-1].certfile = config->default_listener.certfile;
		config->listeners[config->listener_count-1].keyfile = config->default_listener.keyfile;
		config->listeners[config->listener_count-1].ciphers = config->default_listener.ciphers;
		config->listeners[config->listener_count-1].psk_hint = config->default_listener.psk_hint;
		config->listeners[config->listener_count-1].require_certificate = config->default_listener.require_certificate;
		config->listeners[config->listener_count-1].ssl_ctx = NULL;
		config->listeners[config->listener_count-1].crlfile = config->default_listener.crlfile;
		config->listeners[config->listener_count-1].use_identity_as_username = config->default_listener.use_identity_as_username;
		config->listeners[config->listener_count-1].use_subject_as_username = config->default_listener.use_subject_as_username;
#endif
	}

	/* Default to drop to mosquitto user if we are privileged and no user specified. */
	if(!config->user){
		config->user = "mosquitto";
	}
	if(config->verbose){
		config->log_type = INT_MAX;
	}
	return config__check(config);
}

int config__read(struct mosquitto__config *config, bool reload)
{
	int rc = MOSQ_ERR_SUCCESS;
	struct config_recurse cr;
	int lineno;
	int len;
#ifdef WITH_BRIDGE
	int i;
#endif

	cr.log_dest = MQTT3_LOG_NONE;
	cr.log_dest_set = 0;
	cr.log_type = MOSQ_LOG_NONE;
	cr.log_type_set = 0;
	cr.max_inflight_messages = 20;
	cr.max_queued_messages = 100;

	if(!config->config_file) return 0;

	if(reload){
		/* Re-initialise appropriate config vars to default for reload. */
		config__init_reload(config);
	}
	rc = config__read_file(config, reload, config->config_file, &cr, 0, &lineno);
	if(rc){
		log__printf(NULL, MOSQ_LOG_ERR, "Error found at %s:%d.", config->config_file, lineno);
		return rc;
	}

#ifdef WITH_PERSISTENCE
	if(config->persistence){
		if(!config->persistence_file){
			config->persistence_file = mosquitto__strdup("mosquitto.db");
			if(!config->persistence_file) return MOSQ_ERR_NOMEM;
		}
		if(config->persistence_filepath){
			mosquitto__free(config->persistence_filepath);
		}
		if(config->persistence_location && strlen(config->persistence_location)){
<<<<<<< HEAD
			config->persistence_filepath = mosquitto__malloc(strlen(config->persistence_location) + strlen(config->persistence_file) + 1);
=======
			len = strlen(config->persistence_location) + strlen(config->persistence_file) + 1;
			config->persistence_filepath = _mosquitto_malloc(len);
>>>>>>> d71db835
			if(!config->persistence_filepath) return MOSQ_ERR_NOMEM;
			snprintf(config->persistence_filepath, len, "%s%s", config->persistence_location, config->persistence_file);
		}else{
			config->persistence_filepath = mosquitto__strdup(config->persistence_file);
			if(!config->persistence_filepath) return MOSQ_ERR_NOMEM;
		}
	}
#endif
	/* Default to drop to mosquitto user if no other user specified. This must
	 * remain here even though it is covered in config__parse_args() because this
	 * function may be called on its own. */
	if(!config->user){
		config->user = "mosquitto";
	}

	db__limits_set(cr.max_inflight_messages, cr.max_queued_messages);

#ifdef WITH_BRIDGE
	for(i=0; i<config->bridge_count; i++){
		if(!config->bridges[i].name || !config->bridges[i].addresses || !config->bridges[i].topic_count){
			log__printf(NULL, MOSQ_LOG_ERR, "Error: Invalid bridge configuration.");
			return MOSQ_ERR_INVAL;
		}
#ifdef REAL_WITH_TLS_PSK
		if(config->bridges[i].tls_psk && !config->bridges[i].tls_psk_identity){
			log__printf(NULL, MOSQ_LOG_ERR, "Error: Invalid bridge configuration: missing bridge_identity.\n");
			return MOSQ_ERR_INVAL;
		}
		if(config->bridges[i].tls_psk_identity && !config->bridges[i].tls_psk){
			log__printf(NULL, MOSQ_LOG_ERR, "Error: Invalid bridge configuration: missing bridge_psk.\n");
			return MOSQ_ERR_INVAL;
		}
#endif
	}
#endif

	if(cr.log_dest_set){
		config->log_dest = cr.log_dest;
	}
	if(config->verbose){
		config->log_type = INT_MAX;
	}else if(cr.log_type_set){
		config->log_type = cr.log_type;
	}
	return MOSQ_ERR_SUCCESS;
}

int config__read_file_core(struct mosquitto__config *config, bool reload, const char *file, struct config_recurse *cr, int level, int *lineno, FILE *fptr)
{
	int rc;
	char buf[1024];
	char *token;
	int tmp_int;
	char *saveptr = NULL;
#ifdef WITH_BRIDGE
	struct mosquitto__bridge *cur_bridge = NULL;
	struct mosquitto__bridge_topic *cur_topic;
#endif
	struct mosquitto__auth_plugin_config *cur_auth_plugin = NULL;

	time_t expiration_mult;
	char *key;
	char *conf_file;
#ifdef WIN32
	HANDLE fh;
	char dirpath[MAX_PATH];
	WIN32_FIND_DATA find_data;
#else
	DIR *dh;
	struct dirent *de;
#endif
	int len;
	struct mosquitto__listener *cur_listener = &config->default_listener;
#ifdef WITH_BRIDGE
	char *address;
	int i;
#endif
	int lineno_ext;

	*lineno = 0;

	while(fgets(buf, 1024, fptr)){
		(*lineno)++;
		if(buf[0] != '#' && buf[0] != 10 && buf[0] != 13){
			while(buf[strlen(buf)-1] == 10 || buf[strlen(buf)-1] == 13){
				buf[strlen(buf)-1] = 0;
			}
			token = strtok_r(buf, " ", &saveptr);
			if(token){
				if(!strcmp(token, "acl_file")){
					if(reload){
						if(config->acl_file){
							mosquitto__free(config->acl_file);
							config->acl_file = NULL;
						}
					}
					if(conf__parse_string(&token, "acl_file", &config->acl_file, saveptr)) return MOSQ_ERR_INVAL;
				}else if(!strcmp(token, "address") || !strcmp(token, "addresses")){
#ifdef WITH_BRIDGE
					if(reload) continue; // FIXME
					if(!cur_bridge || cur_bridge->addresses){
						log__printf(NULL, MOSQ_LOG_ERR, "Error: Invalid bridge configuration.");
						return MOSQ_ERR_INVAL;
					}
					while((token = strtok_r(NULL, " ", &saveptr))){
						cur_bridge->address_count++;
						cur_bridge->addresses = mosquitto__realloc(cur_bridge->addresses, sizeof(struct bridge_address)*cur_bridge->address_count);
						if(!cur_bridge->addresses){
							log__printf(NULL, MOSQ_LOG_ERR, "Error: Out of memory.");
							return MOSQ_ERR_NOMEM;
						}
						cur_bridge->addresses[cur_bridge->address_count-1].address = token;
					}
					for(i=0; i<cur_bridge->address_count; i++){
						address = strtok_r(cur_bridge->addresses[i].address, ":", &saveptr);
						if(address){
							token = strtok_r(NULL, ":", &saveptr);
							if(token){
								tmp_int = atoi(token);
								if(tmp_int < 1 || tmp_int > 65535){
									log__printf(NULL, MOSQ_LOG_ERR, "Error: Invalid port value (%d).", tmp_int);
									return MOSQ_ERR_INVAL;
								}
								cur_bridge->addresses[i].port = tmp_int;
							}else{
								cur_bridge->addresses[i].port = 1883;
							}
							cur_bridge->addresses[i].address = mosquitto__strdup(address);
							conf__attempt_resolve(address, "bridge address", MOSQ_LOG_WARNING, "Warning");
						}
					}
					if(cur_bridge->address_count == 0){
						log__printf(NULL, MOSQ_LOG_ERR, "Error: Empty address value in configuration.");
						return MOSQ_ERR_INVAL;
					}
#else
					log__printf(NULL, MOSQ_LOG_WARNING, "Warning: Bridge support not available.");
#endif
				}else if(!strcmp(token, "allow_anonymous")){
					if(conf__parse_bool(&token, "allow_anonymous", &config->allow_anonymous, saveptr)) return MOSQ_ERR_INVAL;
				}else if(!strcmp(token, "allow_duplicate_messages")){
					if(conf__parse_bool(&token, "allow_duplicate_messages", &config->allow_duplicate_messages, saveptr)) return MOSQ_ERR_INVAL;
				}else if(!strcmp(token, "allow_zero_length_clientid")){
					if(conf__parse_bool(&token, "allow_zero_length_clientid", &config->allow_zero_length_clientid, saveptr)) return MOSQ_ERR_INVAL;
				}else if(!strncmp(token, "auth_opt_", 9)){
					if(!cur_auth_plugin){
						log__printf(NULL, MOSQ_LOG_ERR, "Error: An auth_opt_ option exists in the config file without an auth_plugin.");
						return MOSQ_ERR_INVAL;
					}
					if(strlen(token) < 12){
						/* auth_opt_ == 9, + one digit key == 10, + one space == 11, + one value == 12 */
						log__printf(NULL, MOSQ_LOG_ERR, "Error: Invalid auth_opt_ config option.");
						return MOSQ_ERR_INVAL;
					}
					key = mosquitto__strdup(&token[9]);
					if(!key){
						log__printf(NULL, MOSQ_LOG_ERR, "Error: Out of memory.");
						return MOSQ_ERR_NOMEM;
<<<<<<< HEAD
					}else if(strlen(key) == 0){
						log__printf(NULL, MOSQ_LOG_ERR, "Error: Invalid auth_opt_ config option.");
=======
					}else if(STREMPTY(key)){
						_mosquitto_log_printf(NULL, MOSQ_LOG_ERR, "Error: Invalid auth_opt_ config option.");
>>>>>>> d71db835
						return MOSQ_ERR_INVAL;
					}
					token += 9+strlen(key)+1;
					while(token[0] == ' ' || token[0] == '\t'){
						token++;
					}
					if(token[0]){
						cur_auth_plugin->option_count++;
						cur_auth_plugin->options = mosquitto__realloc(cur_auth_plugin->options, cur_auth_plugin->option_count*sizeof(struct mosquitto_auth_opt));
						if(!cur_auth_plugin->options){
							log__printf(NULL, MOSQ_LOG_ERR, "Error: Out of memory.");
							return MOSQ_ERR_NOMEM;
						}
						cur_auth_plugin->options[cur_auth_plugin->option_count-1].key = key;
						cur_auth_plugin->options[cur_auth_plugin->option_count-1].value = mosquitto__strdup(token);
						if(!cur_auth_plugin->options[cur_auth_plugin->option_count-1].value){
							log__printf(NULL, MOSQ_LOG_ERR, "Error: Out of memory.");
							return MOSQ_ERR_NOMEM;
						}
					}else{
						log__printf(NULL, MOSQ_LOG_ERR, "Error: Empty %s value in configuration.", key);
						return MOSQ_ERR_INVAL;
					}
				}else if(!strcmp(token, "auth_plugin")){
					if(reload) continue; // Auth plugin not currently valid for reloading.
					config->auth_plugins = mosquitto__realloc(config->auth_plugins, (config->auth_plugin_count+1)*sizeof(struct mosquitto__auth_plugin_config));
					if(!config->auth_plugins){
						log__printf(NULL, MOSQ_LOG_ERR, "Error: Out of memory.");
						return MOSQ_ERR_NOMEM;
					}
					cur_auth_plugin = &config->auth_plugins[config->auth_plugin_count];
					cur_auth_plugin->path = NULL;
					cur_auth_plugin->options = NULL;
					cur_auth_plugin->option_count = 0;
					config->auth_plugin_count++;
					if(conf__parse_string(&token, "auth_plugin", &cur_auth_plugin->path, saveptr)) return MOSQ_ERR_INVAL;
				}else if(!strcmp(token, "auto_id_prefix")){
					if(conf__parse_string(&token, "auto_id_prefix", &config->auto_id_prefix, saveptr)) return MOSQ_ERR_INVAL;
					if(config->auto_id_prefix){
						config->auto_id_prefix_len = strlen(config->auto_id_prefix);
					}else{
						config->auto_id_prefix_len = 0;
					}
				}else if(!strcmp(token, "autosave_interval")){
					if(conf__parse_int(&token, "autosave_interval", &config->autosave_interval, saveptr)) return MOSQ_ERR_INVAL;
					if(config->autosave_interval < 0) config->autosave_interval = 0;
				}else if(!strcmp(token, "autosave_on_changes")){
					if(conf__parse_bool(&token, "autosave_on_changes", &config->autosave_on_changes, saveptr)) return MOSQ_ERR_INVAL;
				}else if(!strcmp(token, "bind_address")){
					if(reload) continue; // Listener not valid for reloading.
					if(conf__parse_string(&token, "default listener bind_address", &config->default_listener.host, saveptr)) return MOSQ_ERR_INVAL;
					if(conf__attempt_resolve(config->default_listener.host, "bind_address", MOSQ_LOG_ERR, "Error")){
						return MOSQ_ERR_INVAL;
					}
				}else if(!strcmp(token, "bridge_attempt_unsubscribe")){
#ifdef WITH_BRIDGE
					if(reload) continue; // FIXME
					if(!cur_bridge){
						log__printf(NULL, MOSQ_LOG_ERR, "Error: Invalid bridge configuration.");
						return MOSQ_ERR_INVAL;
					}
					if(conf__parse_bool(&token, "bridge_attempt_unsubscribe", &cur_bridge->attempt_unsubscribe, saveptr)) return MOSQ_ERR_INVAL;
#else
					log__printf(NULL, MOSQ_LOG_WARNING, "Warning: Bridge support not available.");
#endif
				}else if(!strcmp(token, "bridge_cafile")){
#if defined(WITH_BRIDGE) && defined(WITH_TLS)
					if(reload) continue; // FIXME
					if(!cur_bridge){
						log__printf(NULL, MOSQ_LOG_ERR, "Error: Invalid bridge configuration.");
						return MOSQ_ERR_INVAL;
					}
#ifdef REAL_WITH_TLS_PSK
					if(cur_bridge->tls_psk_identity || cur_bridge->tls_psk){
						log__printf(NULL, MOSQ_LOG_ERR, "Error: Cannot use both certificate and psk encryption in a single bridge.");
						return MOSQ_ERR_INVAL;
					}
#endif
					token = strtok_r(NULL, " ", &saveptr);
					if(token){
						if(cur_bridge->tls_cafile){
							log__printf(NULL, MOSQ_LOG_ERR, "Error: Duplicate bridge_cafile value in bridge configuration.");
							return MOSQ_ERR_INVAL;
						}
						cur_bridge->tls_cafile = mosquitto__strdup(token);
						if(!cur_bridge->tls_cafile){
							log__printf(NULL, MOSQ_LOG_ERR, "Error: Out of memory.");
							return MOSQ_ERR_NOMEM;
						}
					}else{
						log__printf(NULL, MOSQ_LOG_ERR, "Error: Empty bridge_cafile value in configuration.");
						return MOSQ_ERR_INVAL;
					}
#else
					log__printf(NULL, MOSQ_LOG_WARNING, "Warning: Bridge and/or TLS support not available.");
#endif
				}else if(!strcmp(token, "bridge_capath")){
#if defined(WITH_BRIDGE) && defined(WITH_TLS)
					if(reload) continue; // FIXME
					if(!cur_bridge){
						log__printf(NULL, MOSQ_LOG_ERR, "Error: Invalid bridge configuration.");
						return MOSQ_ERR_INVAL;
					}
#ifdef REAL_WITH_TLS_PSK
					if(cur_bridge->tls_psk_identity || cur_bridge->tls_psk){
						log__printf(NULL, MOSQ_LOG_ERR, "Error: Cannot use both certificate and psk encryption in a single bridge.");
						return MOSQ_ERR_INVAL;
					}
#endif
					token = strtok_r(NULL, " ", &saveptr);
					if(token){
						if(cur_bridge->tls_capath){
							log__printf(NULL, MOSQ_LOG_ERR, "Error: Duplicate bridge_capath value in bridge configuration.");
							return MOSQ_ERR_INVAL;
						}
						cur_bridge->tls_capath = mosquitto__strdup(token);
						if(!cur_bridge->tls_capath){
							log__printf(NULL, MOSQ_LOG_ERR, "Error: Out of memory.");
							return MOSQ_ERR_NOMEM;
						}
					}else{
						log__printf(NULL, MOSQ_LOG_ERR, "Error: Empty bridge_capath value in configuration.");
						return MOSQ_ERR_INVAL;
					}
#else
					log__printf(NULL, MOSQ_LOG_WARNING, "Warning: Bridge and/or TLS support not available.");
#endif
				}else if(!strcmp(token, "bridge_certfile")){
#if defined(WITH_BRIDGE) && defined(WITH_TLS)
					if(reload) continue; // FIXME
					if(!cur_bridge){
						log__printf(NULL, MOSQ_LOG_ERR, "Error: Invalid bridge configuration.");
						return MOSQ_ERR_INVAL;
					}
#ifdef REAL_WITH_TLS_PSK
					if(cur_bridge->tls_psk_identity || cur_bridge->tls_psk){
						log__printf(NULL, MOSQ_LOG_ERR, "Error: Cannot use both certificate and psk encryption in a single bridge.");
						return MOSQ_ERR_INVAL;
					}
#endif
					token = strtok_r(NULL, " ", &saveptr);
					if(token){
						if(cur_bridge->tls_certfile){
							log__printf(NULL, MOSQ_LOG_ERR, "Error: Duplicate bridge_certfile value in bridge configuration.");
							return MOSQ_ERR_INVAL;
						}
						cur_bridge->tls_certfile = mosquitto__strdup(token);
						if(!cur_bridge->tls_certfile){
							log__printf(NULL, MOSQ_LOG_ERR, "Error: Out of memory.");
							return MOSQ_ERR_NOMEM;
						}
					}else{
						log__printf(NULL, MOSQ_LOG_ERR, "Error: Empty bridge_certfile value in configuration.");
						return MOSQ_ERR_INVAL;
					}
#else
					log__printf(NULL, MOSQ_LOG_WARNING, "Warning: Bridge and/or TLS support not available.");
#endif
				}else if(!strcmp(token, "bridge_identity")){
#if defined(WITH_BRIDGE) && defined(REAL_WITH_TLS_PSK)
					if(reload) continue; // FIXME
					if(!cur_bridge){
						log__printf(NULL, MOSQ_LOG_ERR, "Error: Invalid bridge configuration.");
						return MOSQ_ERR_INVAL;
					}
					if(cur_bridge->tls_cafile || cur_bridge->tls_capath || cur_bridge->tls_certfile || cur_bridge->tls_keyfile){
						log__printf(NULL, MOSQ_LOG_ERR, "Error: Cannot use both certificate and identity encryption in a single bridge.");
						return MOSQ_ERR_INVAL;
					}
					token = strtok_r(NULL, " ", &saveptr);
					if(token){
						if(cur_bridge->tls_psk_identity){
							log__printf(NULL, MOSQ_LOG_ERR, "Error: Duplicate bridge_identity value in bridge configuration.");
							return MOSQ_ERR_INVAL;
						}
						cur_bridge->tls_psk_identity = mosquitto__strdup(token);
						if(!cur_bridge->tls_psk_identity){
							log__printf(NULL, MOSQ_LOG_ERR, "Error: Out of memory.");
							return MOSQ_ERR_NOMEM;
						}
					}else{
						log__printf(NULL, MOSQ_LOG_ERR, "Error: Empty bridge_identity value in configuration.");
						return MOSQ_ERR_INVAL;
					}
#else
					log__printf(NULL, MOSQ_LOG_WARNING, "Warning: Bridge and/or TLS-PSK support not available.");
#endif
				}else if(!strcmp(token, "bridge_insecure")){
#if defined(WITH_BRIDGE) && defined(WITH_TLS)
					if(reload) continue; // FIXME
					if(!cur_bridge){
						log__printf(NULL, MOSQ_LOG_ERR, "Error: Invalid bridge configuration.");
						return MOSQ_ERR_INVAL;
					}
					if(conf__parse_bool(&token, "bridge_insecure", &cur_bridge->tls_insecure, saveptr)) return MOSQ_ERR_INVAL;
					if(cur_bridge->tls_insecure){
						log__printf(NULL, MOSQ_LOG_WARNING, "Warning: Bridge %s using insecure mode.", cur_bridge->name);
					}
#else
					log__printf(NULL, MOSQ_LOG_WARNING, "Warning: Bridge and/or TLS-PSK support not available.");
#endif
				}else if(!strcmp(token, "bridge_keyfile")){
#if defined(WITH_BRIDGE) && defined(WITH_TLS)
					if(reload) continue; // FIXME
					if(!cur_bridge){
						log__printf(NULL, MOSQ_LOG_ERR, "Error: Invalid bridge configuration.");
						return MOSQ_ERR_INVAL;
					}
#ifdef REAL_WITH_TLS_PSK
					if(cur_bridge->tls_psk_identity || cur_bridge->tls_psk){
						log__printf(NULL, MOSQ_LOG_ERR, "Error: Cannot use both certificate and psk encryption in a single bridge.");
						return MOSQ_ERR_INVAL;
					}
#endif
					token = strtok_r(NULL, " ", &saveptr);
					if(token){
						if(cur_bridge->tls_keyfile){
							log__printf(NULL, MOSQ_LOG_ERR, "Error: Duplicate bridge_keyfile value in bridge configuration.");
							return MOSQ_ERR_INVAL;
						}
						cur_bridge->tls_keyfile = mosquitto__strdup(token);
						if(!cur_bridge->tls_keyfile){
							log__printf(NULL, MOSQ_LOG_ERR, "Error: Out of memory.");
							return MOSQ_ERR_NOMEM;
						}
					}else{
						log__printf(NULL, MOSQ_LOG_ERR, "Error: Empty bridge_keyfile value in configuration.");
						return MOSQ_ERR_INVAL;
					}
#else
					log__printf(NULL, MOSQ_LOG_WARNING, "Warning: Bridge and/or TLS support not available.");
#endif
				}else if(!strcmp(token, "bridge_protocol_version")){
#ifdef WITH_BRIDGE
					if(reload) continue; // FIXME
					if(!cur_bridge){
						log__printf(NULL, MOSQ_LOG_ERR, "Error: Invalid bridge configuration.");
						return MOSQ_ERR_INVAL;
					}
					token = strtok_r(NULL, " ", &saveptr);
					if(token){
						if(!strcmp(token, "mqttv31")){
							cur_bridge->protocol_version = mosq_p_mqtt31;
						}else if(!strcmp(token, "mqttv311")){
							cur_bridge->protocol_version = mosq_p_mqtt311;
						}else{
							log__printf(NULL, MOSQ_LOG_ERR, "Error: Invalid bridge_protocol_version value (%s).", token);
							return MOSQ_ERR_INVAL;
						}
					}else{
						log__printf(NULL, MOSQ_LOG_ERR, "Error: Empty bridge_protocol_version value in configuration.");
						return MOSQ_ERR_INVAL;
					}
#else
					log__printf(NULL, MOSQ_LOG_WARNING, "Warning: Bridge support not available.");
#endif
				}else if(!strcmp(token, "bridge_psk")){
#if defined(WITH_BRIDGE) && defined(REAL_WITH_TLS_PSK)
					if(reload) continue; // FIXME
					if(!cur_bridge){
						log__printf(NULL, MOSQ_LOG_ERR, "Error: Invalid bridge configuration.");
						return MOSQ_ERR_INVAL;
					}
					if(cur_bridge->tls_cafile || cur_bridge->tls_capath || cur_bridge->tls_certfile || cur_bridge->tls_keyfile){
						log__printf(NULL, MOSQ_LOG_ERR, "Error: Cannot use both certificate and psk encryption in a single bridge.");
						return MOSQ_ERR_INVAL;
					}
					token = strtok_r(NULL, " ", &saveptr);
					if(token){
						if(cur_bridge->tls_psk){
							log__printf(NULL, MOSQ_LOG_ERR, "Error: Duplicate bridge_psk value in bridge configuration.");
							return MOSQ_ERR_INVAL;
						}
						cur_bridge->tls_psk = mosquitto__strdup(token);
						if(!cur_bridge->tls_psk){
							log__printf(NULL, MOSQ_LOG_ERR, "Error: Out of memory.");
							return MOSQ_ERR_NOMEM;
						}
					}else{
						log__printf(NULL, MOSQ_LOG_ERR, "Error: Empty bridge_psk value in configuration.");
						return MOSQ_ERR_INVAL;
					}
#else
					log__printf(NULL, MOSQ_LOG_WARNING, "Warning: Bridge and/or TLS-PSK support not available.");
#endif
				}else if(!strcmp(token, "bridge_tls_version")){
#if defined(WITH_BRIDGE) && defined(WITH_TLS)
					if(reload) continue; // FIXME
					if(!cur_bridge){
						log__printf(NULL, MOSQ_LOG_ERR, "Error: Invalid bridge configuration.");
						return MOSQ_ERR_INVAL;
					}
					token = strtok_r(NULL, " ", &saveptr);
					if(token){
						if(cur_bridge->tls_version){
							log__printf(NULL, MOSQ_LOG_ERR, "Error: Duplicate bridge_tls_version value in bridge configuration.");
							return MOSQ_ERR_INVAL;
						}
						cur_bridge->tls_version = mosquitto__strdup(token);
						if(!cur_bridge->tls_version){
							log__printf(NULL, MOSQ_LOG_ERR, "Error: Out of memory.");
							return MOSQ_ERR_NOMEM;
						}
					}else{
						log__printf(NULL, MOSQ_LOG_ERR, "Error: Empty bridge_tls_version value in configuration.");
						return MOSQ_ERR_INVAL;
					}
#else
					log__printf(NULL, MOSQ_LOG_WARNING, "Warning: Bridge and/or TLS support not available.");
#endif
				}else if(!strcmp(token, "cafile")){
#if defined(WITH_TLS)
					if(reload) continue; // Listeners not valid for reloading.
					if(cur_listener->psk_hint){
						log__printf(NULL, MOSQ_LOG_ERR, "Error: Cannot use both certificate and psk encryption in a single listener.");
						return MOSQ_ERR_INVAL;
					}
					if(conf__parse_string(&token, "cafile", &cur_listener->cafile, saveptr)) return MOSQ_ERR_INVAL;
#else
					log__printf(NULL, MOSQ_LOG_WARNING, "Warning: TLS support not available.");
#endif
				}else if(!strcmp(token, "capath")){
#ifdef WITH_TLS
					if(reload) continue; // Listeners not valid for reloading.
					if(conf__parse_string(&token, "capath", &cur_listener->capath, saveptr)) return MOSQ_ERR_INVAL;
#else
					log__printf(NULL, MOSQ_LOG_WARNING, "Warning: TLS support not available.");
#endif
				}else if(!strcmp(token, "certfile")){
#ifdef WITH_TLS
					if(reload) continue; // Listeners not valid for reloading.
					if(cur_listener->psk_hint){
						log__printf(NULL, MOSQ_LOG_ERR, "Error: Cannot use both certificate and psk encryption in a single listener.");
						return MOSQ_ERR_INVAL;
					}
					if(conf__parse_string(&token, "certfile", &cur_listener->certfile, saveptr)) return MOSQ_ERR_INVAL;
#else
					log__printf(NULL, MOSQ_LOG_WARNING, "Warning: TLS support not available.");
#endif
				}else if(!strcmp(token, "ciphers")){
#ifdef WITH_TLS
					if(reload) continue; // Listeners not valid for reloading.
					if(conf__parse_string(&token, "ciphers", &cur_listener->ciphers, saveptr)) return MOSQ_ERR_INVAL;
#else
					log__printf(NULL, MOSQ_LOG_WARNING, "Warning: TLS support not available.");
#endif
				}else if(!strcmp(token, "clientid") || !strcmp(token, "remote_clientid")){
#ifdef WITH_BRIDGE
					if(reload) continue; // FIXME
					if(!cur_bridge){
						log__printf(NULL, MOSQ_LOG_ERR, "Error: Invalid bridge configuration.");
						return MOSQ_ERR_INVAL;
					}
					token = strtok_r(NULL, " ", &saveptr);
					if(token){
						if(cur_bridge->remote_clientid){
							log__printf(NULL, MOSQ_LOG_ERR, "Error: Duplicate clientid value in bridge configuration.");
							return MOSQ_ERR_INVAL;
						}
						cur_bridge->remote_clientid = mosquitto__strdup(token);
						if(!cur_bridge->remote_clientid){
							log__printf(NULL, MOSQ_LOG_ERR, "Error: Out of memory.");
							return MOSQ_ERR_NOMEM;
						}
					}else{
						log__printf(NULL, MOSQ_LOG_ERR, "Error: Empty clientid value in configuration.");
						return MOSQ_ERR_INVAL;
					}
#else
					log__printf(NULL, MOSQ_LOG_WARNING, "Warning: Bridge support not available.");
#endif
				}else if(!strcmp(token, "cleansession")){
#ifdef WITH_BRIDGE
					if(reload) continue; // FIXME
					if(!cur_bridge){
						log__printf(NULL, MOSQ_LOG_ERR, "Error: Invalid bridge configuration.");
						return MOSQ_ERR_INVAL;
					}
					if(conf__parse_bool(&token, "cleansession", &cur_bridge->clean_session, saveptr)) return MOSQ_ERR_INVAL;
#else
					log__printf(NULL, MOSQ_LOG_WARNING, "Warning: Bridge support not available.");
#endif
				}else if(!strcmp(token, "clientid_prefixes")){
					if(reload){
						if(config->clientid_prefixes){
							mosquitto__free(config->clientid_prefixes);
							config->clientid_prefixes = NULL;
						}
					}
					if(conf__parse_string(&token, "clientid_prefixes", &config->clientid_prefixes, saveptr)) return MOSQ_ERR_INVAL;
				}else if(!strcmp(token, "connection")){
#ifdef WITH_BRIDGE
					if(reload) continue; // FIXME
					token = strtok_r(NULL, " ", &saveptr);
					if(token){
						config->bridge_count++;
						config->bridges = mosquitto__realloc(config->bridges, config->bridge_count*sizeof(struct mosquitto__bridge));
						if(!config->bridges){
							log__printf(NULL, MOSQ_LOG_ERR, "Error: Out of memory.");
							return MOSQ_ERR_NOMEM;
						}
						cur_bridge = &(config->bridges[config->bridge_count-1]);
						memset(cur_bridge, 0, sizeof(struct mosquitto__bridge));
						cur_bridge->name = mosquitto__strdup(token);
						if(!cur_bridge->name){
							log__printf(NULL, MOSQ_LOG_ERR, "Error: Out of memory.");
							return MOSQ_ERR_NOMEM;
						}
						cur_bridge->keepalive = 60;
						cur_bridge->notifications = true;
						cur_bridge->start_type = bst_automatic;
						cur_bridge->idle_timeout = 60;
						cur_bridge->restart_timeout = 30;
						cur_bridge->threshold = 10;
						cur_bridge->try_private = true;
						cur_bridge->attempt_unsubscribe = true;
						cur_bridge->protocol_version = mosq_p_mqtt31;
					}else{
						log__printf(NULL, MOSQ_LOG_ERR, "Error: Empty connection value in configuration.");
						return MOSQ_ERR_INVAL;
					}
#else
					log__printf(NULL, MOSQ_LOG_WARNING, "Warning: Bridge support not available.");
#endif
				}else if(!strcmp(token, "connection_messages")){
					if(conf__parse_bool(&token, token, &config->connection_messages, saveptr)) return MOSQ_ERR_INVAL;
				}else if(!strcmp(token, "crlfile")){
#ifdef WITH_TLS
					if(reload) continue; // Listeners not valid for reloading.
					if(conf__parse_string(&token, "crlfile", &cur_listener->crlfile, saveptr)) return MOSQ_ERR_INVAL;
#else
					log__printf(NULL, MOSQ_LOG_WARNING, "Warning: TLS support not available.");
#endif
				}else if(!strcmp(token, "http_dir")){
#ifdef WITH_WEBSOCKETS
					if(reload) continue; // Listeners not valid for reloading.
					if(conf__parse_string(&token, "http_dir", &cur_listener->http_dir, saveptr)) return MOSQ_ERR_INVAL;
#else
					log__printf(NULL, MOSQ_LOG_WARNING, "Warning: Websockets support not available.");
#endif
				}else if(!strcmp(token, "idle_timeout")){
#ifdef WITH_BRIDGE
					if(reload) continue; // FIXME
					if(!cur_bridge){
						log__printf(NULL, MOSQ_LOG_ERR, "Error: Invalid bridge configuration.");
						return MOSQ_ERR_INVAL;
					}
					if(conf__parse_int(&token, "idle_timeout", &cur_bridge->idle_timeout, saveptr)) return MOSQ_ERR_INVAL;
					if(cur_bridge->idle_timeout < 1){
						log__printf(NULL, MOSQ_LOG_NOTICE, "idle_timeout interval too low, using 1 second.");
						cur_bridge->idle_timeout = 1;
					}
#else
					log__printf(NULL, MOSQ_LOG_WARNING, "Warning: Bridge support not available.");
#endif
				}else if(!strcmp(token, "include_dir")){
					if(level == 0){
						/* Only process include_dir from the main config file. */
						token = strtok_r(NULL, " ", &saveptr);
						if(!token){
							log__printf(NULL, MOSQ_LOG_ERR, "Error: Empty include_dir value in configuration.");
						}
#ifdef WIN32
						snprintf(dirpath, MAX_PATH, "%s\\*.conf", token);
						fh = FindFirstFile(dirpath, &find_data);
						if(fh == INVALID_HANDLE_VALUE){
							log__printf(NULL, MOSQ_LOG_ERR, "Error: Unable to open include_dir '%s'.", token);
							return 1;
						}

						do{
							len = strlen(token)+1+strlen(find_data.cFileName)+1;
							conf_file = mosquitto__malloc(len+1);
							if(!conf_file){
								FindClose(fh);
								return MOSQ_ERR_NOMEM;
							}
							snprintf(conf_file, len, "%s\\%s", token, find_data.cFileName);
							conf_file[len] = '\0';
								
							rc = config__read_file(config, reload, conf_file, cr, level+1, &lineno_ext);
							if(rc){
								FindClose(fh);
								log__printf(NULL, MOSQ_LOG_ERR, "Error found at %s:%d.", conf_file, lineno_ext);
								mosquitto__free(conf_file);
								return rc;
							}
							mosquitto__free(conf_file);
						}while(FindNextFile(fh, &find_data));

						FindClose(fh);
#else
						dh = opendir(token);
						if(!dh){
							log__printf(NULL, MOSQ_LOG_ERR, "Error: Unable to open include_dir '%s'.", token);
							return 1;
						}
						while((de = readdir(dh)) != NULL){
							if(strlen(de->d_name) > 5){
								if(!strcmp(&de->d_name[strlen(de->d_name)-5], ".conf")){
									len = strlen(token)+1+strlen(de->d_name)+1;
									conf_file = mosquitto__malloc(len+1);
									if(!conf_file){
										closedir(dh);
										return MOSQ_ERR_NOMEM;
									}
									snprintf(conf_file, len, "%s/%s", token, de->d_name);
									conf_file[len] = '\0';
									
									rc = config__read_file(config, reload, conf_file, cr, level+1, &lineno_ext);
									if(rc){
										closedir(dh);
										log__printf(NULL, MOSQ_LOG_ERR, "Error found at %s:%d.", conf_file, lineno_ext);
										mosquitto__free(conf_file);
										return rc;
									}
									mosquitto__free(conf_file);
								}
							}
						}
						closedir(dh);
#endif
					}
				}else if(!strcmp(token, "keepalive_interval")){
#ifdef WITH_BRIDGE
					if(reload) continue; // FIXME
					if(!cur_bridge){
						log__printf(NULL, MOSQ_LOG_ERR, "Error: Invalid bridge configuration.");
						return MOSQ_ERR_INVAL;
					}
					if(conf__parse_int(&token, "keepalive_interval", &cur_bridge->keepalive, saveptr)) return MOSQ_ERR_INVAL;
					if(cur_bridge->keepalive < 5){
						log__printf(NULL, MOSQ_LOG_NOTICE, "keepalive interval too low, using 5 seconds.");
						cur_bridge->keepalive = 5;
					}
#else
					log__printf(NULL, MOSQ_LOG_WARNING, "Warning: Bridge support not available.");
#endif
				}else if(!strcmp(token, "keyfile")){
#ifdef WITH_TLS
					if(reload) continue; // Listeners not valid for reloading.
					if(conf__parse_string(&token, "keyfile", &cur_listener->keyfile, saveptr)) return MOSQ_ERR_INVAL;
#else
					log__printf(NULL, MOSQ_LOG_WARNING, "Warning: TLS support not available.");
#endif
				}else if(!strcmp(token, "listener")){
					if(reload) continue; // Listeners not valid for reloading.
					token = strtok_r(NULL, " ", &saveptr);
					if(token){
						config->listener_count++;
						config->listeners = mosquitto__realloc(config->listeners, sizeof(struct mosquitto__listener)*config->listener_count);
						if(!config->listeners){
							log__printf(NULL, MOSQ_LOG_ERR, "Error: Out of memory.");
							return MOSQ_ERR_NOMEM;
						}
						tmp_int = atoi(token);
						if(tmp_int < 1 || tmp_int > 65535){
							log__printf(NULL, MOSQ_LOG_ERR, "Error: Invalid port value (%d).", tmp_int);
							return MOSQ_ERR_INVAL;
						}
						cur_listener = &config->listeners[config->listener_count-1];
						memset(cur_listener, 0, sizeof(struct mosquitto__listener));
						cur_listener->protocol = mp_mqtt;
						cur_listener->port = tmp_int;
						token = strtok_r(NULL, " ", &saveptr);
						if(token){
							cur_listener->host = mosquitto__strdup(token);
						}else{
							cur_listener->host = NULL;
						}
					}else{
						log__printf(NULL, MOSQ_LOG_ERR, "Error: Empty listener value in configuration.");
						return MOSQ_ERR_INVAL;
					}
				}else if(!strcmp(token, "local_clientid")){
#ifdef WITH_BRIDGE
					if(reload) continue; // FIXME
					if(!cur_bridge){
						log__printf(NULL, MOSQ_LOG_ERR, "Error: Invalid bridge configuration.");
						return MOSQ_ERR_INVAL;
					}
					token = strtok_r(NULL, " ", &saveptr);
					if(token){
						if(cur_bridge->local_clientid){
							log__printf(NULL, MOSQ_LOG_ERR, "Error: Duplicate local_clientid value in bridge configuration.");
							return MOSQ_ERR_INVAL;
						}
						cur_bridge->local_clientid = mosquitto__strdup(token);
						if(!cur_bridge->local_clientid){
							log__printf(NULL, MOSQ_LOG_ERR, "Error: Out of memory.");
							return MOSQ_ERR_NOMEM;
						}
					}else{
						cur_bridge->local_clientid = NULL;
					}
#else
					log__printf(NULL, MOSQ_LOG_WARNING, "Warning: Bridge support not available.");
#endif
				}else if(!strcmp(token, "local_password")){
#ifdef WITH_BRIDGE
					if(reload) continue; // FIXME
					if(!cur_bridge){
						log__printf(NULL, MOSQ_LOG_ERR, "Error: Invalid bridge configuration.");
						return MOSQ_ERR_INVAL;
					}
					token = strtok_r(NULL, " ", &saveptr);
					if(token){
						if(cur_bridge->local_password){
							log__printf(NULL, MOSQ_LOG_ERR, "Error: Duplicate local_password value in bridge configuration.");
							return MOSQ_ERR_INVAL;
						}
						cur_bridge->local_password = mosquitto__strdup(token);
						if(!cur_bridge->local_password){
							log__printf(NULL, MOSQ_LOG_ERR, "Error: Out of memory.");
							return MOSQ_ERR_NOMEM;
						}
					}else{
						cur_bridge->local_password = NULL;
					}
#else
					log__printf(NULL, MOSQ_LOG_WARNING, "Warning: Bridge support not available.");
#endif
				}else if(!strcmp(token, "local_username")){
#ifdef WITH_BRIDGE
					if(reload) continue; // FIXME
					if(!cur_bridge){
						log__printf(NULL, MOSQ_LOG_ERR, "Error: Invalid bridge configuration.");
						return MOSQ_ERR_INVAL;
					}
					token = strtok_r(NULL, " ", &saveptr);
					if(token){
						if(cur_bridge->local_username){
							log__printf(NULL, MOSQ_LOG_ERR, "Error: Duplicate local_username value in bridge configuration.");
							return MOSQ_ERR_INVAL;
						}
						cur_bridge->local_username = mosquitto__strdup(token);
						if(!cur_bridge->local_username){
							log__printf(NULL, MOSQ_LOG_ERR, "Error: Out of memory.");
							return MOSQ_ERR_NOMEM;
						}
					}else{
						cur_bridge->local_username = NULL;
					}
#else
					log__printf(NULL, MOSQ_LOG_WARNING, "Warning: Bridge support not available.");
#endif
				}else if(!strcmp(token, "log_dest")){
					token = strtok_r(NULL, " ", &saveptr);
					if(token){
						cr->log_dest_set = 1;
						if(!strcmp(token, "none")){
							cr->log_dest = MQTT3_LOG_NONE;
						}else if(!strcmp(token, "syslog")){
							cr->log_dest |= MQTT3_LOG_SYSLOG;
						}else if(!strcmp(token, "stdout")){
							cr->log_dest |= MQTT3_LOG_STDOUT;
						}else if(!strcmp(token, "stderr")){
							cr->log_dest |= MQTT3_LOG_STDERR;
						}else if(!strcmp(token, "topic")){
							cr->log_dest |= MQTT3_LOG_TOPIC;
						}else if(!strcmp(token, "file")){
							cr->log_dest |= MQTT3_LOG_FILE;
							if(config->log_fptr || config->log_file){
								log__printf(NULL, MOSQ_LOG_ERR, "Error: Duplicate \"log_dest file\" value.");
								return MOSQ_ERR_INVAL;
							}
							/* Get remaining string. */
							token = &token[strlen(token)+1];
							while(token[0] == ' ' || token[0] == '\t'){
								token++;
							}
							if(token[0]){
								config->log_file = mosquitto__strdup(token);
								if(!config->log_file){
									log__printf(NULL, MOSQ_LOG_ERR, "Error: Out of memory.");
									return MOSQ_ERR_NOMEM;
								}
							}else{
								log__printf(NULL, MOSQ_LOG_ERR, "Error: Empty \"log_dest file\" value in configuration.");
								return MOSQ_ERR_INVAL;
							}
						}else{
							log__printf(NULL, MOSQ_LOG_ERR, "Error: Invalid log_dest value (%s).", token);
							return MOSQ_ERR_INVAL;
						}
#if defined(WIN32) || defined(__CYGWIN__)
						if(service_handle){
							if(cr->log_dest == MQTT3_LOG_STDOUT || cr->log_dest == MQTT3_LOG_STDERR){
								log__printf(NULL, MOSQ_LOG_ERR, "Error: Cannot log to stdout/stderr when running as a Windows service.");
								return MOSQ_ERR_INVAL;
							}
						}
#endif
					}else{
						log__printf(NULL, MOSQ_LOG_ERR, "Error: Empty log_dest value in configuration.");
						return MOSQ_ERR_INVAL;
					}
				}else if(!strcmp(token, "log_facility")){
#if defined(WIN32) || defined(__CYGWIN__)
					log__printf(NULL, MOSQ_LOG_WARNING, "Warning: log_facility not supported on Windows.");
#else
					if(conf__parse_int(&token, "log_facility", &tmp_int, saveptr)) return MOSQ_ERR_INVAL;
					switch(tmp_int){
						case 0:
							config->log_facility = LOG_LOCAL0;
							break;
						case 1:
							config->log_facility = LOG_LOCAL1;
							break;
						case 2:
							config->log_facility = LOG_LOCAL2;
							break;
						case 3:
							config->log_facility = LOG_LOCAL3;
							break;
						case 4:
							config->log_facility = LOG_LOCAL4;
							break;
						case 5:
							config->log_facility = LOG_LOCAL5;
							break;
						case 6:
							config->log_facility = LOG_LOCAL6;
							break;
						case 7:
							config->log_facility = LOG_LOCAL7;
							break;
						default:
							log__printf(NULL, MOSQ_LOG_ERR, "Error: Invalid log_facility value (%d).", tmp_int);
							return MOSQ_ERR_INVAL;
					}
#endif
				}else if(!strcmp(token, "log_timestamp")){
					if(conf__parse_bool(&token, token, &config->log_timestamp, saveptr)) return MOSQ_ERR_INVAL;
				}else if(!strcmp(token, "log_type")){
					token = strtok_r(NULL, " ", &saveptr);
					if(token){
						cr->log_type_set = 1;
						if(!strcmp(token, "none")){
							cr->log_type = MOSQ_LOG_NONE;
						}else if(!strcmp(token, "information")){
							cr->log_type |= MOSQ_LOG_INFO;
						}else if(!strcmp(token, "notice")){
							cr->log_type |= MOSQ_LOG_NOTICE;
						}else if(!strcmp(token, "warning")){
							cr->log_type |= MOSQ_LOG_WARNING;
						}else if(!strcmp(token, "error")){
							cr->log_type |= MOSQ_LOG_ERR;
						}else if(!strcmp(token, "debug")){
							cr->log_type |= MOSQ_LOG_DEBUG;
						}else if(!strcmp(token, "subscribe")){
							cr->log_type |= MOSQ_LOG_SUBSCRIBE;
						}else if(!strcmp(token, "unsubscribe")){
							cr->log_type |= MOSQ_LOG_UNSUBSCRIBE;
#ifdef WITH_WEBSOCKETS
						}else if(!strcmp(token, "websockets")){
							cr->log_type |= MOSQ_LOG_WEBSOCKETS;
#endif
						}else if(!strcmp(token, "all")){
							cr->log_type = INT_MAX;
						}else{
							log__printf(NULL, MOSQ_LOG_ERR, "Error: Invalid log_type value (%s).", token);
							return MOSQ_ERR_INVAL;
						}
					}else{
						log__printf(NULL, MOSQ_LOG_ERR, "Error: Empty log_type value in configuration.");
					}
				}else if(!strcmp(token, "max_connections")){
					if(reload) continue; // Listeners not valid for reloading.
					token = strtok_r(NULL, " ", &saveptr);
					if(token){
						cur_listener->max_connections = atoi(token);
						if(cur_listener->max_connections < 0) cur_listener->max_connections = -1;
					}else{
						log__printf(NULL, MOSQ_LOG_ERR, "Error: Empty max_connections value in configuration.");
					}
				}else if(!strcmp(token, "max_inflight_messages")){
					token = strtok_r(NULL, " ", &saveptr);
					if(token){
						cr->max_inflight_messages = atoi(token);
						if(cr->max_inflight_messages < 0) cr->max_inflight_messages = 0;
					}else{
						log__printf(NULL, MOSQ_LOG_ERR, "Error: Empty max_inflight_messages value in configuration.");
					}
				}else if(!strcmp(token, "max_queued_messages")){
					token = strtok_r(NULL, " ", &saveptr);
					if(token){
						cr->max_queued_messages = atoi(token);
						if(cr->max_queued_messages < 0) cr->max_queued_messages = 0;
					}else{
						log__printf(NULL, MOSQ_LOG_ERR, "Error: Empty max_queued_messages value in configuration.");
					}
				}else if(!strcmp(token, "message_size_limit")){
<<<<<<< HEAD
					if(conf__parse_int(&token, "message_size_limit", &config->message_size_limit, saveptr)) return MOSQ_ERR_INVAL;
					if(config->message_size_limit < 0 || config->message_size_limit > MQTT_MAX_PAYLOAD){
						log__printf(NULL, MOSQ_LOG_ERR, "Error: Invalid message_size_limit value (%d).", config->message_size_limit);
=======
					if(_conf_parse_int(&token, "message_size_limit", (int *)&config->message_size_limit, saveptr)) return MOSQ_ERR_INVAL;
					if(config->message_size_limit > MQTT_MAX_PAYLOAD){
						_mosquitto_log_printf(NULL, MOSQ_LOG_ERR, "Error: Invalid message_size_limit value (%d).", config->message_size_limit);
>>>>>>> d71db835
						return MOSQ_ERR_INVAL;
					}
				}else if(!strcmp(token, "mount_point")){
					if(reload) continue; // Listeners not valid for reloading.
					if(config->listener_count == 0){
						log__printf(NULL, MOSQ_LOG_ERR, "Error: You must use create a listener before using the mount_point option in the configuration file.");
						return MOSQ_ERR_INVAL;
					}
					if(conf__parse_string(&token, "mount_point", &cur_listener->mount_point, saveptr)) return MOSQ_ERR_INVAL;
					if(mosquitto_pub_topic_check(cur_listener->mount_point) != MOSQ_ERR_SUCCESS){
						log__printf(NULL, MOSQ_LOG_ERR,
								"Error: Invalid mount_point '%s'. Does it contain a wildcard character?",
								cur_listener->mount_point);
						return MOSQ_ERR_INVAL;
					}
				}else if(!strcmp(token, "notifications")){
#ifdef WITH_BRIDGE
					if(reload) continue; // FIXME
					if(!cur_bridge){
						log__printf(NULL, MOSQ_LOG_ERR, "Error: Invalid bridge configuration.");
						return MOSQ_ERR_INVAL;
					}
					if(conf__parse_bool(&token, "notifications", &cur_bridge->notifications, saveptr)) return MOSQ_ERR_INVAL;
#else
					log__printf(NULL, MOSQ_LOG_WARNING, "Warning: Bridge support not available.");
#endif
				}else if(!strcmp(token, "notification_topic")){
#ifdef WITH_BRIDGE
					if(reload) continue; // FIXME
					if(!cur_bridge){
						log__printf(NULL, MOSQ_LOG_ERR, "Error: Invalid bridge configuration.");
						return MOSQ_ERR_INVAL;
					}
					if(conf__parse_string(&token, "notification_topic", &cur_bridge->notification_topic, saveptr)) return MOSQ_ERR_INVAL;
#else
					log__printf(NULL, MOSQ_LOG_WARNING, "Warning: Bridge support not available.");
#endif
				}else if(!strcmp(token, "password") || !strcmp(token, "remote_password")){
#ifdef WITH_BRIDGE
					if(reload) continue; // FIXME
					if(!cur_bridge){
						log__printf(NULL, MOSQ_LOG_ERR, "Error: Invalid bridge configuration.");
						return MOSQ_ERR_INVAL;
					}
					token = strtok_r(NULL, " ", &saveptr);
					if(token){
						if(cur_bridge->remote_password){
							log__printf(NULL, MOSQ_LOG_ERR, "Error: Duplicate password value in bridge configuration.");
							return MOSQ_ERR_INVAL;
						}
						cur_bridge->remote_password = mosquitto__strdup(token);
						if(!cur_bridge->remote_password){
							log__printf(NULL, MOSQ_LOG_ERR, "Error: Out of memory.");
							return MOSQ_ERR_NOMEM;
						}
					}else{
						log__printf(NULL, MOSQ_LOG_ERR, "Error: Empty password value in configuration.");
						return MOSQ_ERR_INVAL;
					}
#else
					log__printf(NULL, MOSQ_LOG_WARNING, "Warning: Bridge support not available.");
#endif
				}else if(!strcmp(token, "password_file")){
					if(reload){
						if(config->password_file){
							mosquitto__free(config->password_file);
							config->password_file = NULL;
						}
					}
					if(conf__parse_string(&token, "password_file", &config->password_file, saveptr)) return MOSQ_ERR_INVAL;
				}else if(!strcmp(token, "persistence") || !strcmp(token, "retained_persistence")){
					if(conf__parse_bool(&token, token, &config->persistence, saveptr)) return MOSQ_ERR_INVAL;
				}else if(!strcmp(token, "persistence_file")){
					if(conf__parse_string(&token, "persistence_file", &config->persistence_file, saveptr)) return MOSQ_ERR_INVAL;
				}else if(!strcmp(token, "persistence_location")){
					if(conf__parse_string(&token, "persistence_location", &config->persistence_location, saveptr)) return MOSQ_ERR_INVAL;
				}else if(!strcmp(token, "persistent_client_expiration")){
					token = strtok_r(NULL, " ", &saveptr);
					if(token){
						switch(token[strlen(token)-1]){
							case 'h':
								expiration_mult = 3600;
								break;
							case 'd':
								expiration_mult = 86400;
								break;
							case 'w':
								expiration_mult = 86400*7;
								break;
							case 'm':
								expiration_mult = 86400*30;
								break;
							case 'y':
								expiration_mult = 86400*365;
								break;
							default:
								log__printf(NULL, MOSQ_LOG_ERR, "Error: Invalid persistent_client_expiration duration in configuration.");
								return MOSQ_ERR_INVAL;
						}
						token[strlen(token)-1] = '\0';
						config->persistent_client_expiration = atoi(token)*expiration_mult;
						if(config->persistent_client_expiration <= 0){
							log__printf(NULL, MOSQ_LOG_ERR, "Error: Invalid persistent_client_expiration duration in configuration.");
							return MOSQ_ERR_INVAL;
						}
					}else{
						log__printf(NULL, MOSQ_LOG_ERR, "Error: Empty persistent_client_expiration value in configuration.");
					}
				}else if(!strcmp(token, "pid_file")){
					if(reload) continue; // pid file not valid for reloading.
					if(conf__parse_string(&token, "pid_file", &config->pid_file, saveptr)) return MOSQ_ERR_INVAL;
				}else if(!strcmp(token, "port")){
					if(reload) continue; // Listener not valid for reloading.
					if(config->default_listener.port){
						log__printf(NULL, MOSQ_LOG_WARNING, "Warning: Default listener port specified multiple times. Only the latest will be used.");
					}
					if(conf__parse_int(&token, "port", &tmp_int, saveptr)) return MOSQ_ERR_INVAL;
					if(tmp_int < 1 || tmp_int > 65535){
						log__printf(NULL, MOSQ_LOG_ERR, "Error: Invalid port value (%d).", tmp_int);
						return MOSQ_ERR_INVAL;
					}
					config->default_listener.port = tmp_int;
				}else if(!strcmp(token, "protocol")){
					token = strtok_r(NULL, " ", &saveptr);
					if(token){
						if(!strcmp(token, "mqtt")){
							cur_listener->protocol = mp_mqtt;
						/*
						}else if(!strcmp(token, "mqttsn")){
							cur_listener->protocol = mp_mqttsn;
						*/
						}else if(!strcmp(token, "websockets")){
#ifdef WITH_WEBSOCKETS
							cur_listener->protocol = mp_websockets;
							config->have_websockets_listener = true;
#else
							log__printf(NULL, MOSQ_LOG_ERR, "Error: Websockets support not available.");
							return MOSQ_ERR_INVAL;
#endif
						}else{
							log__printf(NULL, MOSQ_LOG_ERR, "Error: Invalid protocol value (%s).", token);
							return MOSQ_ERR_INVAL;
						}
					}else{
						log__printf(NULL, MOSQ_LOG_ERR, "Error: Empty protocol value in configuration.");
					}
				}else if(!strcmp(token, "psk_file")){
#ifdef REAL_WITH_TLS_PSK
					if(reload){
						if(config->psk_file){
							mosquitto__free(config->psk_file);
							config->psk_file = NULL;
						}
					}
					if(conf__parse_string(&token, "psk_file", &config->psk_file, saveptr)) return MOSQ_ERR_INVAL;
#else
					log__printf(NULL, MOSQ_LOG_WARNING, "Warning: TLS/TLS-PSK support not available.");
#endif
				}else if(!strcmp(token, "psk_hint")){
#ifdef REAL_WITH_TLS_PSK
					if(reload) continue; // Listeners not valid for reloading.
					if(conf__parse_string(&token, "psk_hint", &cur_listener->psk_hint, saveptr)) return MOSQ_ERR_INVAL;
#else
					log__printf(NULL, MOSQ_LOG_WARNING, "Warning: TLS/TLS-PSK support not available.");
#endif
				}else if(!strcmp(token, "queue_qos0_messages")){
					if(conf__parse_bool(&token, token, &config->queue_qos0_messages, saveptr)) return MOSQ_ERR_INVAL;
				}else if(!strcmp(token, "require_certificate")){
#ifdef WITH_TLS
					if(reload) continue; // Listeners not valid for reloading.
					if(conf__parse_bool(&token, "require_certificate", &cur_listener->require_certificate, saveptr)) return MOSQ_ERR_INVAL;
#else
					log__printf(NULL, MOSQ_LOG_WARNING, "Warning: TLS support not available.");
#endif
				}else if(!strcmp(token, "restart_timeout")){
#ifdef WITH_BRIDGE
					if(reload) continue; // FIXME
					if(!cur_bridge){
						log__printf(NULL, MOSQ_LOG_ERR, "Error: Invalid bridge configuration.");
						return MOSQ_ERR_INVAL;
					}
					if(conf__parse_int(&token, "restart_timeout", &cur_bridge->restart_timeout, saveptr)) return MOSQ_ERR_INVAL;
					if(cur_bridge->restart_timeout < 1){
						log__printf(NULL, MOSQ_LOG_NOTICE, "restart_timeout interval too low, using 1 second.");
						cur_bridge->restart_timeout = 1;
					}
#else
					log__printf(NULL, MOSQ_LOG_WARNING, "Warning: Bridge support not available.");
#endif
				}else if(!strcmp(token, "retry_interval")){
					log__printf(NULL, MOSQ_LOG_WARNING, "Warning: The retry_interval option is no longer available.");
				}else if(!strcmp(token, "round_robin")){
#ifdef WITH_BRIDGE
					if(reload) continue; // FIXME
					if(!cur_bridge){
						log__printf(NULL, MOSQ_LOG_ERR, "Error: Invalid bridge configuration.");
						return MOSQ_ERR_INVAL;
					}
					if(conf__parse_bool(&token, "round_robin", &cur_bridge->round_robin, saveptr)) return MOSQ_ERR_INVAL;
#else
					log__printf(NULL, MOSQ_LOG_WARNING, "Warning: Bridge support not available.");
#endif
				}else if(!strcmp(token, "start_type")){
#ifdef WITH_BRIDGE
					if(reload) continue; // FIXME
					if(!cur_bridge){
						log__printf(NULL, MOSQ_LOG_ERR, "Error: Invalid bridge configuration.");
						return MOSQ_ERR_INVAL;
					}
					token = strtok_r(NULL, " ", &saveptr);
					if(token){
						if(!strcmp(token, "automatic")){
							cur_bridge->start_type = bst_automatic;
						}else if(!strcmp(token, "lazy")){
							cur_bridge->start_type = bst_lazy;
						}else if(!strcmp(token, "manual")){
							log__printf(NULL, MOSQ_LOG_ERR, "Error: Manual start_type not supported.");
							return MOSQ_ERR_INVAL;
						}else if(!strcmp(token, "once")){
							cur_bridge->start_type = bst_once;
						}else{
							log__printf(NULL, MOSQ_LOG_ERR, "Error: Invalid start_type value in configuration (%s).", token);
							return MOSQ_ERR_INVAL;
						}
					}else{
						log__printf(NULL, MOSQ_LOG_ERR, "Error: Empty start_type value in configuration.");
						return MOSQ_ERR_INVAL;
					}
#else
					log__printf(NULL, MOSQ_LOG_WARNING, "Warning: Bridge support not available.");
#endif
				}else if(!strcmp(token, "store_clean_interval")){
					log__printf(NULL, MOSQ_LOG_WARNING, "Warning: store_clean_interval is no longer needed.");
				}else if(!strcmp(token, "sys_interval")){
					if(conf__parse_int(&token, "sys_interval", &config->sys_interval, saveptr)) return MOSQ_ERR_INVAL;
					if(config->sys_interval < 0 || config->sys_interval > 65535){
						log__printf(NULL, MOSQ_LOG_ERR, "Error: Invalid sys_interval value (%d).", config->sys_interval);
						return MOSQ_ERR_INVAL;
					}
				}else if(!strcmp(token, "threshold")){
#ifdef WITH_BRIDGE
					if(reload) continue; // FIXME
					if(!cur_bridge){
						log__printf(NULL, MOSQ_LOG_ERR, "Error: Invalid bridge configuration.");
						return MOSQ_ERR_INVAL;
					}
					if(conf__parse_int(&token, "threshold", &cur_bridge->threshold, saveptr)) return MOSQ_ERR_INVAL;
					if(cur_bridge->threshold < 1){
						log__printf(NULL, MOSQ_LOG_NOTICE, "threshold too low, using 1 message.");
						cur_bridge->threshold = 1;
					}
#else
					log__printf(NULL, MOSQ_LOG_WARNING, "Warning: Bridge support not available.");
#endif
				}else if(!strcmp(token, "tls_version")){
#if defined(WITH_TLS)
					if(reload) continue; // Listeners not valid for reloading.
					if(conf__parse_string(&token, "tls_version", &cur_listener->tls_version, saveptr)) return MOSQ_ERR_INVAL;
#else
					log__printf(NULL, MOSQ_LOG_WARNING, "Warning: TLS support not available.");
#endif
				}else if(!strcmp(token, "topic")){
#ifdef WITH_BRIDGE
					if(reload) continue; // FIXME
					if(!cur_bridge){
						log__printf(NULL, MOSQ_LOG_ERR, "Error: Invalid bridge configuration.");
						return MOSQ_ERR_INVAL;
					}
					token = strtok_r(NULL, " ", &saveptr);
					if(token){
						cur_bridge->topic_count++;
						cur_bridge->topics = mosquitto__realloc(cur_bridge->topics, 
								sizeof(struct mosquitto__bridge_topic)*cur_bridge->topic_count);
						if(!cur_bridge->topics){
							log__printf(NULL, MOSQ_LOG_ERR, "Error: Out of memory.");
							return MOSQ_ERR_NOMEM;
						}
						cur_topic = &cur_bridge->topics[cur_bridge->topic_count-1];
						if(!strcmp(token, "\"\"")){
							cur_topic->topic = NULL;
						}else{
							cur_topic->topic = mosquitto__strdup(token);
							if(!cur_topic->topic){
								log__printf(NULL, MOSQ_LOG_ERR, "Error: Out of memory.");
								return MOSQ_ERR_NOMEM;
							}
						}
						cur_topic->direction = bd_out;
						cur_topic->qos = 0;
						cur_topic->local_prefix = NULL;
						cur_topic->remote_prefix = NULL;
					}else{
						log__printf(NULL, MOSQ_LOG_ERR, "Error: Empty topic value in configuration.");
						return MOSQ_ERR_INVAL;
					}
					token = strtok_r(NULL, " ", &saveptr);
					if(token){
						if(!strcasecmp(token, "out")){
							cur_topic->direction = bd_out;
						}else if(!strcasecmp(token, "in")){
							cur_topic->direction = bd_in;
						}else if(!strcasecmp(token, "both")){
							cur_topic->direction = bd_both;
						}else{
							log__printf(NULL, MOSQ_LOG_ERR, "Error: Invalid bridge topic direction '%s'.", token);
							return MOSQ_ERR_INVAL;
						}
						token = strtok_r(NULL, " ", &saveptr);
						if(token){
							cur_topic->qos = atoi(token);
							if(cur_topic->qos < 0 || cur_topic->qos > 2){
								log__printf(NULL, MOSQ_LOG_ERR, "Error: Invalid bridge QoS level '%s'.", token);
								return MOSQ_ERR_INVAL;
							}

							token = strtok_r(NULL, " ", &saveptr);
							if(token){
								cur_bridge->topic_remapping = true;
								if(!strcmp(token, "\"\"")){
									cur_topic->local_prefix = NULL;
								}else{
									if(mosquitto_pub_topic_check(token) != MOSQ_ERR_SUCCESS){
										log__printf(NULL, MOSQ_LOG_ERR, "Error: Invalid bridge topic local prefix '%s'.", token);
										return MOSQ_ERR_INVAL;
									}
									cur_topic->local_prefix = mosquitto__strdup(token);
									if(!cur_topic->local_prefix){
										log__printf(NULL, MOSQ_LOG_ERR, "Error: Out of memory.");
										return MOSQ_ERR_NOMEM;
									}
								}

								token = strtok_r(NULL, " ", &saveptr);
								if(token){
									if(!strcmp(token, "\"\"")){
										cur_topic->remote_prefix = NULL;
									}else{
										if(mosquitto_pub_topic_check(token) != MOSQ_ERR_SUCCESS){
											log__printf(NULL, MOSQ_LOG_ERR, "Error: Invalid bridge topic remote prefix '%s'.", token);
											return MOSQ_ERR_INVAL;
										}
										cur_topic->remote_prefix = mosquitto__strdup(token);
										if(!cur_topic->remote_prefix){
											log__printf(NULL, MOSQ_LOG_ERR, "Error: Out of memory.");
											return MOSQ_ERR_NOMEM;
										}
									}
								}
							}
						}
					}
					if(cur_topic->topic == NULL && 
							(cur_topic->local_prefix == NULL || cur_topic->remote_prefix == NULL)){

						log__printf(NULL, MOSQ_LOG_ERR, "Error: Invalid bridge remapping.");
						return MOSQ_ERR_INVAL;
					}
					if(cur_topic->local_prefix){
						if(cur_topic->topic){
							len = strlen(cur_topic->topic) + strlen(cur_topic->local_prefix)+1;
							cur_topic->local_topic = mosquitto__malloc(len+1);
							if(!cur_topic->local_topic){
								log__printf(NULL, MOSQ_LOG_ERR, "Error: Out of memory.");
								return MOSQ_ERR_NOMEM;
							}
							snprintf(cur_topic->local_topic, len+1, "%s%s", cur_topic->local_prefix, cur_topic->topic);
							cur_topic->local_topic[len] = '\0';
						}else{
							cur_topic->local_topic = mosquitto__strdup(cur_topic->local_prefix);
							if(!cur_topic->local_topic){
								log__printf(NULL, MOSQ_LOG_ERR, "Error: Out of memory.");
								return MOSQ_ERR_NOMEM;
							}
						}
					}else{
						cur_topic->local_topic = mosquitto__strdup(cur_topic->topic);
						if(!cur_topic->local_topic){
							log__printf(NULL, MOSQ_LOG_ERR, "Error: Out of memory.");
							return MOSQ_ERR_NOMEM;
						}
					}

					if(cur_topic->remote_prefix){
						if(cur_topic->topic){
							len = strlen(cur_topic->topic) + strlen(cur_topic->remote_prefix)+1;
							cur_topic->remote_topic = mosquitto__malloc(len+1);
							if(!cur_topic->remote_topic){
								log__printf(NULL, MOSQ_LOG_ERR, "Error: Out of memory.");
								return MOSQ_ERR_NOMEM;
							}
							snprintf(cur_topic->remote_topic, len, "%s%s", cur_topic->remote_prefix, cur_topic->topic);
							cur_topic->remote_topic[len] = '\0';
						}else{
							cur_topic->remote_topic = mosquitto__strdup(cur_topic->remote_prefix);
							if(!cur_topic->remote_topic){
								log__printf(NULL, MOSQ_LOG_ERR, "Error: Out of memory.");
								return MOSQ_ERR_NOMEM;
							}
						}
					}else{
						cur_topic->remote_topic = mosquitto__strdup(cur_topic->topic);
						if(!cur_topic->remote_topic){
							log__printf(NULL, MOSQ_LOG_ERR, "Error: Out of memory.");
							return MOSQ_ERR_NOMEM;
						}
					}
#else
					log__printf(NULL, MOSQ_LOG_WARNING, "Warning: Bridge support not available.");
#endif
				}else if(!strcmp(token, "try_private")){
#ifdef WITH_BRIDGE
					if(reload) continue; // FIXME
					if(!cur_bridge){
						log__printf(NULL, MOSQ_LOG_ERR, "Error: Invalid bridge configuration.");
						return MOSQ_ERR_INVAL;
					}
					if(conf__parse_bool(&token, "try_private", &cur_bridge->try_private, saveptr)) return MOSQ_ERR_INVAL;
#else
					log__printf(NULL, MOSQ_LOG_WARNING, "Warning: Bridge support not available.");
#endif
				}else if(!strcmp(token, "upgrade_outgoing_qos")){
					if(conf__parse_bool(&token, token, &config->upgrade_outgoing_qos, saveptr)) return MOSQ_ERR_INVAL;
				}else if(!strcmp(token, "use_identity_as_username")){
#ifdef WITH_TLS
					if(reload) continue; // Listeners not valid for reloading.
					if(conf__parse_bool(&token, "use_identity_as_username", &cur_listener->use_identity_as_username, saveptr)) return MOSQ_ERR_INVAL;
#else
					log__printf(NULL, MOSQ_LOG_WARNING, "Warning: TLS support not available.");
#endif
				}else if(!strcmp(token, "use_subject_as_username")){
#ifdef WITH_TLS
					if(reload) continue; // Listeners not valid for reloading.
					if(conf__parse_bool(&token, "use_subject_as_username", &cur_listener->use_subject_as_username, saveptr)) return MOSQ_ERR_INVAL;
#else
					log__printf(NULL, MOSQ_LOG_WARNING, "Warning: TLS support not available.");
#endif
				}else if(!strcmp(token, "user")){
					if(reload) continue; // Drop privileges user not valid for reloading.
					if(conf__parse_string(&token, "user", &config->user, saveptr)) return MOSQ_ERR_INVAL;
				}else if(!strcmp(token, "use_username_as_clientid")){
					if(reload) continue; // Listeners not valid for reloading.
<<<<<<< HEAD
					if(conf__parse_bool(&token, "use_username_as_clientid", &cur_listener->use_username_as_clientid, saveptr)) return MOSQ_ERR_INVAL;
				}else if(!strcmp(token, "user")){
					if(reload) continue; // Drop privileges user not valid for reloading.
					if(conf__parse_string(&token, "user", &config->user, saveptr)) return MOSQ_ERR_INVAL;
=======
					if(_conf_parse_bool(&token, "use_username_as_clientid", &cur_listener->use_username_as_clientid, saveptr)) return MOSQ_ERR_INVAL;
>>>>>>> d71db835
				}else if(!strcmp(token, "username") || !strcmp(token, "remote_username")){
#ifdef WITH_BRIDGE
					if(reload) continue; // FIXME
					if(!cur_bridge){
						log__printf(NULL, MOSQ_LOG_ERR, "Error: Invalid bridge configuration.");
						return MOSQ_ERR_INVAL;
					}
					token = strtok_r(NULL, " ", &saveptr);
					if(token){
						if(cur_bridge->remote_username){
							log__printf(NULL, MOSQ_LOG_ERR, "Error: Duplicate username value in bridge configuration.");
							return MOSQ_ERR_INVAL;
						}
						cur_bridge->remote_username = mosquitto__strdup(token);
						if(!cur_bridge->remote_username){
							log__printf(NULL, MOSQ_LOG_ERR, "Error: Out of memory.");
							return MOSQ_ERR_NOMEM;
						}
					}else{
						log__printf(NULL, MOSQ_LOG_ERR, "Error: Empty username value in configuration.");
						return MOSQ_ERR_INVAL;
					}
#else
					log__printf(NULL, MOSQ_LOG_WARNING, "Warning: Bridge support not available.");
#endif
				}else if(!strcmp(token, "websockets_log_level")){
#ifdef WITH_WEBSOCKETS
					if(conf__parse_int(&token, "websockets_log_level", &config->websockets_log_level, saveptr)) return MOSQ_ERR_INVAL;
#else
					log__printf(NULL, MOSQ_LOG_WARNING, "Warning: Websockets support not available.");
#endif
				}else if(!strcmp(token, "trace_level")
						|| !strcmp(token, "ffdc_output")
						|| !strcmp(token, "max_log_entries")
						|| !strcmp(token, "trace_output")){
					log__printf(NULL, MOSQ_LOG_WARNING, "Warning: Unsupported rsmb configuration option \"%s\".", token);
				}else{
					log__printf(NULL, MOSQ_LOG_ERR, "Error: Unknown configuration variable \"%s\".", token);
					return MOSQ_ERR_INVAL;
				}
			}
		}
	}
	return MOSQ_ERR_SUCCESS;
}

int config__read_file(struct mosquitto__config *config, bool reload, const char *file, struct config_recurse *cr, int level, int *lineno)
{
	int rc;
	FILE *fptr = NULL;

	fptr = mosquitto__fopen(file, "rt");
	if(!fptr){
		log__printf(NULL, MOSQ_LOG_ERR, "Error: Unable to open config file %s\n", file);
		return 1;
	}

	rc = config__read_file_core(config, reload, file, cr, level, lineno, fptr);
	fclose(fptr);

	return rc;
}


static int config__check(struct mosquitto__config *config)
{
	/* Checks that are easy to make after the config has been loaded. */

#ifdef WITH_BRIDGE
	int i, j;
	struct mosquitto__bridge *bridge1, *bridge2;
	char hostname[256];
	int len;

	/* Check for bridge duplicate local_clientid, need to generate missing IDs
	 * first. */
	for(i=0; i<config->bridge_count; i++){
		bridge1 = &config->bridges[i];

		if(!bridge1->remote_clientid){
			if(!gethostname(hostname, 256)){
				len = strlen(hostname) + strlen(bridge1->name) + 2;
				bridge1->remote_clientid = mosquitto__malloc(len);
				if(!bridge1->remote_clientid){
					return MOSQ_ERR_NOMEM;
				}
				snprintf(bridge1->remote_clientid, len, "%s.%s", hostname, bridge1->name);
			}else{
				return 1;
			}
		}

		if(!bridge1->local_clientid){
			len = strlen(bridge1->remote_clientid) + strlen("local.") + 2;
			bridge1->local_clientid = mosquitto__malloc(len);
			if(!bridge1->local_clientid){
				log__printf(NULL, MOSQ_LOG_ERR, "Error: Out of memory.");
				return MOSQ_ERR_NOMEM;
			}
			snprintf(bridge1->local_clientid, len, "local.%s", bridge1->remote_clientid);
		}
	}

	for(i=0; i<config->bridge_count; i++){
		bridge1 = &config->bridges[i];
		for(j=i+1; j<config->bridge_count; j++){
			bridge2 = &config->bridges[j];
			if(!strcmp(bridge1->local_clientid, bridge2->local_clientid)){
				log__printf(NULL, MOSQ_LOG_ERR, "Error: Bridge local_clientid "
						"'%s' is not unique. Try changing or setting the "
						"local_clientid value for one of the bridges.",
						bridge1->local_clientid);
				return MOSQ_ERR_INVAL;
			}
		}
	}
#endif
	return MOSQ_ERR_SUCCESS;
}


static int conf__parse_bool(char **token, const char *name, bool *value, char *saveptr)
{
	*token = strtok_r(NULL, " ", &saveptr);
	if(*token){
		if(!strcmp(*token, "false") || !strcmp(*token, "0")){
			*value = false;
		}else if(!strcmp(*token, "true") || !strcmp(*token, "1")){
			*value = true;
		}else{
			log__printf(NULL, MOSQ_LOG_ERR, "Error: Invalid %s value (%s).", name, *token);
		}
	}else{
		log__printf(NULL, MOSQ_LOG_ERR, "Error: Empty %s value in configuration.", name);
		return MOSQ_ERR_INVAL;
	}
	
	return MOSQ_ERR_SUCCESS;
}

static int conf__parse_int(char **token, const char *name, int *value, char *saveptr)
{
	*token = strtok_r(NULL, " ", &saveptr);
	if(*token){
		*value = atoi(*token);
	}else{
		log__printf(NULL, MOSQ_LOG_ERR, "Error: Empty %s value in configuration.", name);
		return MOSQ_ERR_INVAL;
	}

	return MOSQ_ERR_SUCCESS;
}

static int conf__parse_string(char **token, const char *name, char **value, char *saveptr)
{
	*token = strtok_r(NULL, "", &saveptr);
	if(*token){
		if(*value){
			log__printf(NULL, MOSQ_LOG_ERR, "Error: Duplicate %s value in configuration.", name);
			return MOSQ_ERR_INVAL;
		}
		/* Deal with multiple spaces at the beginning of the string. */
		while((*token)[0] == ' ' || (*token)[0] == '\t'){
			(*token)++;
		}
		*value = mosquitto__strdup(*token);
		if(!*value){
			log__printf(NULL, MOSQ_LOG_ERR, "Error: Out of memory.");
			return MOSQ_ERR_NOMEM;
		}
	}else{
		log__printf(NULL, MOSQ_LOG_ERR, "Error: Empty %s value in configuration.", name);
		return MOSQ_ERR_INVAL;
	}
	return MOSQ_ERR_SUCCESS;
}<|MERGE_RESOLUTION|>--- conflicted
+++ resolved
@@ -513,12 +513,8 @@
 			mosquitto__free(config->persistence_filepath);
 		}
 		if(config->persistence_location && strlen(config->persistence_location)){
-<<<<<<< HEAD
-			config->persistence_filepath = mosquitto__malloc(strlen(config->persistence_location) + strlen(config->persistence_file) + 1);
-=======
 			len = strlen(config->persistence_location) + strlen(config->persistence_file) + 1;
-			config->persistence_filepath = _mosquitto_malloc(len);
->>>>>>> d71db835
+			config->persistence_filepath = mosquitto__malloc(len);
 			if(!config->persistence_filepath) return MOSQ_ERR_NOMEM;
 			snprintf(config->persistence_filepath, len, "%s%s", config->persistence_location, config->persistence_file);
 		}else{
@@ -677,13 +673,8 @@
 					if(!key){
 						log__printf(NULL, MOSQ_LOG_ERR, "Error: Out of memory.");
 						return MOSQ_ERR_NOMEM;
-<<<<<<< HEAD
-					}else if(strlen(key) == 0){
+					}else if(STREMPTY(key)){
 						log__printf(NULL, MOSQ_LOG_ERR, "Error: Invalid auth_opt_ config option.");
-=======
-					}else if(STREMPTY(key)){
-						_mosquitto_log_printf(NULL, MOSQ_LOG_ERR, "Error: Invalid auth_opt_ config option.");
->>>>>>> d71db835
 						return MOSQ_ERR_INVAL;
 					}
 					token += 9+strlen(key)+1;
@@ -1477,15 +1468,9 @@
 						log__printf(NULL, MOSQ_LOG_ERR, "Error: Empty max_queued_messages value in configuration.");
 					}
 				}else if(!strcmp(token, "message_size_limit")){
-<<<<<<< HEAD
-					if(conf__parse_int(&token, "message_size_limit", &config->message_size_limit, saveptr)) return MOSQ_ERR_INVAL;
-					if(config->message_size_limit < 0 || config->message_size_limit > MQTT_MAX_PAYLOAD){
+					if(conf__parse_int(&token, "message_size_limit", (int *)&config->message_size_limit, saveptr)) return MOSQ_ERR_INVAL;
+					if(config->message_size_limit > MQTT_MAX_PAYLOAD){
 						log__printf(NULL, MOSQ_LOG_ERR, "Error: Invalid message_size_limit value (%d).", config->message_size_limit);
-=======
-					if(_conf_parse_int(&token, "message_size_limit", (int *)&config->message_size_limit, saveptr)) return MOSQ_ERR_INVAL;
-					if(config->message_size_limit > MQTT_MAX_PAYLOAD){
-						_mosquitto_log_printf(NULL, MOSQ_LOG_ERR, "Error: Invalid message_size_limit value (%d).", config->message_size_limit);
->>>>>>> d71db835
 						return MOSQ_ERR_INVAL;
 					}
 				}else if(!strcmp(token, "mount_point")){
@@ -1927,14 +1912,7 @@
 					if(conf__parse_string(&token, "user", &config->user, saveptr)) return MOSQ_ERR_INVAL;
 				}else if(!strcmp(token, "use_username_as_clientid")){
 					if(reload) continue; // Listeners not valid for reloading.
-<<<<<<< HEAD
 					if(conf__parse_bool(&token, "use_username_as_clientid", &cur_listener->use_username_as_clientid, saveptr)) return MOSQ_ERR_INVAL;
-				}else if(!strcmp(token, "user")){
-					if(reload) continue; // Drop privileges user not valid for reloading.
-					if(conf__parse_string(&token, "user", &config->user, saveptr)) return MOSQ_ERR_INVAL;
-=======
-					if(_conf_parse_bool(&token, "use_username_as_clientid", &cur_listener->use_username_as_clientid, saveptr)) return MOSQ_ERR_INVAL;
->>>>>>> d71db835
 				}else if(!strcmp(token, "username") || !strcmp(token, "remote_username")){
 #ifdef WITH_BRIDGE
 					if(reload) continue; // FIXME
